#!/usr/bin/env python3
"""快速检查 UI 脚本的重复情况"""

import hashlib
import os
from pathlib import Path
from datetime import datetime

def calculate_file_hash(filepath):
    sha256_hash = hashlib.sha256()
    with open(filepath, "rb") as f:
        for byte_block in iter(lambda: f.read(4096), b""):
            sha256_hash.update(byte_block)
    return sha256_hash.hexdigest()

<<<<<<< HEAD
# 检查 UI 启动脚本，仅保留一个脚本
ui_scripts = ["run_web_ui.py"]
=======
# 检查 UI 启动脚本
ui_scripts = ["run_web_ui.py", "run_web_ui_enhanced.py"]
>>>>>>> c115dd36

print("UI 启动脚本哈希值比较:")
print("=" * 60)

hashes = {}
for script in ui_scripts:
    if os.path.exists(script):
        hash_value = calculate_file_hash(script)
        size = os.path.getsize(script)
        mtime = os.path.getmtime(script)
        mod_time = datetime.fromtimestamp(mtime).strftime('%Y-%m-%d %H:%M:%S')
        print(f"{script}:")
        print(f"  哈希: {hash_value[:16]}...")
        print(f"  大小: {size} bytes")
        print(f"  修改时间: {mod_time}")
        if hash_value not in hashes:
            hashes[hash_value] = []
        hashes[hash_value].append((script, mtime))
    else:
        print(f"{script}: 文件不存在")

print("\n重复文件分组:")
print("=" * 60)
for hash_value, files in hashes.items():
    if len(files) > 1:
        print(f"哈希值: {hash_value[:16]}...")
        # 按修改时间排序
        files.sort(key=lambda x: x[1], reverse=True)
        for f, mtime in files:
            mod_time = datetime.fromtimestamp(mtime).strftime('%Y-%m-%d %H:%M:%S')
            print(f"  - {f} (修改时间: {mod_time})")<|MERGE_RESOLUTION|>--- conflicted
+++ resolved
@@ -13,13 +13,13 @@
             sha256_hash.update(byte_block)
     return sha256_hash.hexdigest()
 
-<<<<<<< HEAD
+ 
 # 检查 UI 启动脚本，仅保留一个脚本
 ui_scripts = ["run_web_ui.py"]
-=======
+
 # 检查 UI 启动脚本
 ui_scripts = ["run_web_ui.py", "run_web_ui_enhanced.py"]
->>>>>>> c115dd36
+
 
 print("UI 启动脚本哈希值比较:")
 print("=" * 60)
