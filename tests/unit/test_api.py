"""
API测试脚本
用于测试新实现的RESTful API
"""

import requests  # type: ignore[import-untyped]
import json
import time
from typing import Dict, Any


class APITester:
    """API测试器"""
    
    def __init__(self, base_url: str = "http://localhost:5000"):
        self.base_url = base_url
        self.api_base = f"{base_url}/api/v1"
        self.session = requests.Session()
        
    def test_endpoint(self, method: str, endpoint: str, 
                     data: Dict[str, Any] = None,
                     expected_status: int = 200) -> Dict[str, Any]:
        """
        测试单个端点
        
        Args:
            method: HTTP方法
            endpoint: 端点路径
            data: 请求数据
            expected_status: 期望的状态码
            
        Returns:
            响应数据
        """
        url = f"{self.api_base}{endpoint}"
        
        print(f"\n{'='*50}")
        print(f"测试: {method} {endpoint}")
        
        if data:
            print(f"请求数据: {json.dumps(data, ensure_ascii=False, indent=2)}")
        
        # 发送请求
        try:
            if method == 'GET':
                response = self.session.get(url)
            elif method == 'POST':
                response = self.session.post(url, json=data)
            elif method == 'PUT':
                response = self.session.put(url, json=data)
            elif method == 'DELETE':
                response = self.session.delete(url)
            else:
                raise ValueError(f"不支持的方法: {method}")
            
            # 检查状态码
            print(f"状态码: {response.status_code}")
            
            if response.status_code != expected_status:
                print(f"❌ 期望状态码 {expected_status}, 实际 {response.status_code}")
            else:
                print(f"✅ 状态码正确")
            
            # 解析响应
            try:
                response_data = response.json()
                print(f"响应数据: {json.dumps(response_data, ensure_ascii=False, indent=2)}")
                
                # 验证响应格式
                if 'success' in response_data:
                    if response_data['success']:
                        print("✅ 请求成功")
                    else:
                        print(f"❌ 请求失败: {response_data.get('error', {}).get('message', '未知错误')}")
                
                return response_data
                
            except json.JSONDecodeError:
                print(f"❌ 响应不是有效的JSON: {response.text}")
                return {}
                
        except Exception as e:
            print(f"❌ 请求失败: {str(e)}")
            return {}
    
    def run_all_tests(self):
        """运行所有测试"""
        print("开始API测试...")
        print(f"目标服务器: {self.base_url}")
        
        # 1. 测试系统API
        self.test_system_apis()
        
        # 2. 测试游戏API
        self.test_game_apis()
        
        # 3. 测试玩家API
        self.test_player_apis()
        
        # 4. 测试存档API
        self.test_save_apis()
        
        print("\n" + "="*50)
        print("API测试完成！")
    
    def test_system_apis(self):
        """测试系统相关API"""
        print("\n" + "="*70)
        print("测试系统API")
        print("="*70)
        
        # 系统信息
        self.test_endpoint('GET', '/system/info')
        
        # 命令列表
        self.test_endpoint('GET', '/system/commands')
        
        # 系统统计
        self.test_endpoint('GET', '/system/stats')
        
        # 健康检查
        self.test_endpoint('GET', '/system/health')
        
        # 游戏时间
        self.test_endpoint('GET', '/system/time')
    
    def test_game_apis(self):
        """测试游戏相关API"""
        print("\n" + "="*70)
        print("测试游戏API")
        print("="*70)
        
        # 初始化游戏
        self.test_endpoint('POST', '/game/initialize')
        
        # 获取状态
        self.test_endpoint('GET', '/game/status')
        
        # 执行命令
        self.test_endpoint('POST', '/game/command', 
                          data={'command': '帮助'})
        
        # 获取日志
        self.test_endpoint('GET', '/game/log?limit=10')
        
        # 获取事件
        self.test_endpoint('GET', '/game/events')
    
    def test_player_apis(self):
        """测试玩家相关API"""
        print("\n" + "="*70)
        print("测试玩家API")
        print("="*70)
        
        # 玩家信息
        self.test_endpoint('GET', '/player/info')
        
        # 技能列表
        self.test_endpoint('GET', '/player/skills')
        
        # 背包物品
        self.test_endpoint('GET', '/player/inventory')
        
        # 成就列表
        self.test_endpoint('GET', '/player/achievements')
        
        # 战斗统计
        self.test_endpoint('GET', '/player/stats/combat')
    
    def test_save_apis(self):
        """测试存档相关API"""
        print("\n" + "="*70)
        print("测试存档API")
        print("="*70)
        
        # 存档列表
        self.test_endpoint('GET', '/save/list')
        
        # 创建存档
        save_response = self.test_endpoint('POST', '/save/create',
                                         data={'name': '测试存档'})
        
        if save_response.get('success') and save_response.get('data'):
            save_id = save_response['data'].get('id')
            
            if save_id:
                # 获取存档详情
                self.test_endpoint('GET', f'/save/{save_id}')
                
                # 更新存档
                self.test_endpoint('PUT', f'/save/{save_id}',
                                 data={'name': '更新的存档名'})
                
                # 导出存档
                self.test_endpoint('GET', f'/save/export/{save_id}')
                
                # 删除存档
                self.test_endpoint('DELETE', f'/save/{save_id}')


def test_error_handling():
    """测试错误处理"""
    tester = APITester()
    
    print("\n" + "="*70)
    print("测试错误处理")
    print("="*70)
    
    # 测试无效的端点
    tester.test_endpoint('GET', '/invalid/endpoint', expected_status=404)
    
    # 测试无效的请求数据
<<<<<<< HEAD
    tester.test_endpoint(
        'POST',
        '/game/command',
        data={},  # 缺少required字段
        expected_status=400,
    )
=======
    tester.test_endpoint('POST', '/game/command', data={}, expected_status=400)
>>>>>>> 389256cc
    
    # 测试无效的命令
    tester.test_endpoint('POST', '/game/command',
                        data={'command': 'abcdefg'},
                        expected_status=400)


def test_concurrent_requests():
    """测试并发请求"""
    import threading
    
    print("\n" + "="*70)
    print("测试并发请求")
    print("="*70)
    
    def make_request(thread_id: int):
        tester = APITester()
        response = tester.test_endpoint('GET', '/system/info')
        print(f"线程 {thread_id} 完成")
    
    # 创建多个线程
    threads = []
    for i in range(5):
        thread = threading.Thread(target=make_request, args=(i,))
        threads.append(thread)
        thread.start()
    
    # 等待所有线程完成
    for thread in threads:
        thread.join()
    
    print("并发测试完成")


if __name__ == '__main__':
    # 主测试
    tester = APITester()
    
    # 运行所有测试
    tester.run_all_tests()
    
    # 测试错误处理
    test_error_handling()
    
    # 测试并发
    # test_concurrent_requests()
    
    print("\n提示：确保Flask应用正在运行在 http://localhost:5000")<|MERGE_RESOLUTION|>--- conflicted
+++ resolved
@@ -210,16 +210,16 @@
     tester.test_endpoint('GET', '/invalid/endpoint', expected_status=404)
     
     # 测试无效的请求数据
-<<<<<<< HEAD
+
     tester.test_endpoint(
         'POST',
         '/game/command',
         data={},  # 缺少required字段
         expected_status=400,
     )
-=======
+
     tester.test_endpoint('POST', '/game/command', data={}, expected_status=400)
->>>>>>> 389256cc
+
     
     # 测试无效的命令
     tester.test_endpoint('POST', '/game/command',
