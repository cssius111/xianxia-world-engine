--- conflicted
+++ resolved
@@ -8,10 +8,8 @@
 
 # Add project to path
 
-<<<<<<< HEAD
 env_file = Path('.env')
-=======
->>>>>>> 0c0907fa
+
 
 def check_status():
     """Quick status check"""
