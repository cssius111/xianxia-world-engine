# 启动脚本一览

下表汇总了常见的启动脚本及其作用，便于查找和避免文档中的重复说明。

| 脚本 | 说明 |
| ---- | ---- |
| `python run_game.py` | 自动修复并启动游戏（推荐） |
| `python main_menu.py` | 启动主菜单，可从菜单进入游戏或其他工具 |
| `python main.py` | 直接运行命令行版本游戏 |
| `python main_enhanced.py` | 含 2.0 功能的增强版，生成 `game_log.html` |
<<<<<<< HEAD
| `python run_web_ui.py` | 启动实验性的 Web 界面 |
| `python run_web_ui.py` | 使用数据驱动引擎的 Web 界面 |
 
| `python run_web_ui.py` | 启动增强版 Web UI（推荐） |
| `python run_web_ui.py` | 直接运行增强版 Web UI，跳过修复步骤 |
 
| `python archive/deprecated/run_web_ui_enhanced.py` | 启动旧版增强 Web UI（归档） |
| `python archive/deprecated/run_web_ui_enhanced.py` | 直接运行旧版增强 Web UI，跳过修复步骤 |
 
=======
| `python run_web_ui.py` | 启动实验性的 Web 界面，使用数据驱动引擎 |
| `python run_web_ui_enhanced.py` | 启动增强版 Web UI（推荐，可跳过修复步骤） |
>>>>>>> d74398cf
| `python scripts/play_demo.py` | 带使用提示的演示版本 |
| `python scripts/start.py` | 最简单的启动脚本，直接进入游戏 |

其他辅助脚本（如 `verify_fix.py`、`complete_fix.py`）可在 `scripts/utils/` 目录下找到，
主要用于修复或诊断问题。
<|MERGE_RESOLUTION|>--- conflicted
+++ resolved
@@ -8,7 +8,7 @@
 | `python main_menu.py` | 启动主菜单，可从菜单进入游戏或其他工具 |
 | `python main.py` | 直接运行命令行版本游戏 |
 | `python main_enhanced.py` | 含 2.0 功能的增强版，生成 `game_log.html` |
-<<<<<<< HEAD
+ 
 | `python run_web_ui.py` | 启动实验性的 Web 界面 |
 | `python run_web_ui.py` | 使用数据驱动引擎的 Web 界面 |
  
@@ -18,10 +18,10 @@
 | `python archive/deprecated/run_web_ui_enhanced.py` | 启动旧版增强 Web UI（归档） |
 | `python archive/deprecated/run_web_ui_enhanced.py` | 直接运行旧版增强 Web UI，跳过修复步骤 |
  
-=======
+ 
 | `python run_web_ui.py` | 启动实验性的 Web 界面，使用数据驱动引擎 |
 | `python run_web_ui_enhanced.py` | 启动增强版 Web UI（推荐，可跳过修复步骤） |
->>>>>>> d74398cf
+ 
 | `python scripts/play_demo.py` | 带使用提示的演示版本 |
 | `python scripts/start.py` | 最简单的启动脚本，直接进入游戏 |
 
