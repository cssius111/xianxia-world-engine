--- conflicted
+++ resolved
@@ -706,7 +706,6 @@
 @app.route("/status")
 def get_status():
     """获取游戏状态"""
-<<<<<<< HEAD
     player_id = session.get("player_id", "default")
     inventory_data = inventory_system.get_inventory_data(player_id)
 
@@ -739,7 +738,6 @@
             "inventory": inventory_data,
         }
     )
-=======
     return jsonify(build_status_data())
 
 
@@ -760,7 +758,6 @@
             time.sleep(2)
 
     return Response(event_stream(), mimetype="text/event-stream")
->>>>>>> 10427684
 
 
 @app.route("/log")
