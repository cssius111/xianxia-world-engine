--- conflicted
+++ resolved
@@ -7,10 +7,7 @@
 import sys
 from pathlib import Path
 
-<<<<<<< HEAD
-=======
-
->>>>>>> 389256cc
+
 # 添加项目根目录到Python路径
 project_root = Path(__file__).parent
 sys.path.insert(0, str(project_root))
