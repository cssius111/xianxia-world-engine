"""Flask application factory and core utilities."""

from __future__ import annotations

import json
import logging
import os
import sys
import time
from datetime import datetime
from pathlib import Path
from typing import Dict, List

from dotenv import load_dotenv
from flask import (
    Blueprint,
    Flask,
    has_request_context,
    jsonify,
    redirect,
    render_template,
    request,
    session,
    url_for,
)

from src.logging_config import setup_logging

# Load environment variables
load_dotenv()

# Ensure src is on the path
# __file__ is <project_root>/src/app/__init__.py, so parents[2] gives project root
PROJECT_ROOT = Path(__file__).resolve().parents[2]
SRC_PATH = PROJECT_ROOT / "src"
if str(SRC_PATH) not in sys.path:
    sys.path.insert(0, str(SRC_PATH))

from src.config.game_config import config
from src.xwe.core.command_router import CommandRouter, handle_attack
from src.xwe.core.cultivation_system import CultivationSystem
from src.xwe.core.data_loader import DataLoader
from src.xwe.core.game_core import create_enhanced_game
from src.xwe.features import ExplorationSystem, InventorySystem
from src.xwe.features.ai_personalization import AIPersonalization
from src.xwe.features.community_system import CommunitySystem
from src.xwe.features.narrative_system import NarrativeSystem
from src.xwe.features.technical_ops import TechnicalOps
from src.xwe.server.app_factory import create_app as _create_flask_app
from src.common.request_utils import is_dev_request

# Setup logging
verbose_mode = os.getenv("VERBOSE_LOG", "false").lower() == "true"
setup_logging(verbose=verbose_mode)
logger = logging.getLogger("XianxiaEngine")

# Global systems and state
log_level = logging.DEBUG if config.debug_mode else logging.INFO

data_loader = DataLoader()
exploration_system = ExplorationSystem()
inventory_system = InventorySystem()
command_router: CommandRouter | None = None

game_instances: Dict[str, Dict] = {}
status_cache: Dict[str, Dict] = {}


# ---------------- Game instance helpers -----------------

def get_game_instance(session_id: str, initialize_player: bool = True):
    """Get or create a game instance."""
    if session_id not in game_instances:
        game_mode = os.getenv("GAME_MODE", "player")
        game = create_enhanced_game(game_mode=game_mode)

        # 初始化系统
        game.cultivation_system = CultivationSystem()
        game.narrative_system = NarrativeSystem()
        game.ai_personalization = AIPersonalization()
        game.community_system = CommunitySystem()
        game.technical_ops = TechnicalOps()

        # 创建默认玩家（可选）
        if initialize_player and not game.game_state.player:
            from src.xwe.core.attributes import CharacterAttributes
            from src.xwe.core.character import Character, CharacterType

            attrs = CharacterAttributes()
            attrs.realm_name = "炼气期"
            attrs.realm_level = 1
            attrs.level = 1
            attrs.cultivation_level = 0
            attrs.max_cultivation = 100
            attrs.realm_progress = 0
            attrs.faction = "正道"

            attrs.current_health = 100
            attrs.max_health = 100
            attrs.current_mana = 50
            attrs.max_mana = 50
            attrs.current_stamina = 100
            attrs.max_stamina = 100
            attrs.attack_power = 10
            attrs.defense = 5

            player = Character(
                id="player",
                name="无名侠客",
                character_type=CharacterType.PLAYER,
                attributes=attrs,
            )
            game.game_state.player = player
            game.game_state.current_location = "青云城"
            game.game_state.logs = []

            info_dict = {
                "id": player.id,
                "name": player.name,
                "attributes": attrs.to_dict(),
                "spiritual_root": player.spiritual_root,
                "inventory": inventory_system.get_inventory_data(
                    session.get("player_id", player.id)
                    if has_request_context()
                    else player.id
                ),
            }
            logger.debug(f"[PLAYER] Initialized: {info_dict}")

        game_instances[session_id] = {
            "game": game,
            "last_update": time.time(),
            "need_refresh": True,
        }

    return game_instances[session_id]


def cleanup_old_instances() -> None:
    """Clean timed-out game instances."""
    current_time = time.time()
    timeout = 3600

    to_remove = [sid for sid, inst in game_instances.items() if current_time - inst["last_update"] > timeout]
    for sid in to_remove:
        try:
            instance = game_instances[sid]
            if hasattr(instance["game"], "technical_ops"):
                instance["game"].technical_ops.save_game(instance["game"].game_state)
        except Exception:
            pass

        del game_instances[sid]


def build_status_data():
    """Build status dict for the current player."""
    player_id = session.get("player_id", "default")
    inventory_data = inventory_system.get_inventory_data(player_id)

    player_name = session.get("player_name", "无名侠客")
    realm_name = "炼气期"
    realm_level = 1
    current_health = 100
    max_health = 100
    current_mana = 50
    max_mana = 50
    location = session.get("location", "青云城")
    attributes_dict = {
        "realm_name": realm_name,
        "realm_level": realm_level,
        "current_health": current_health,
        "max_health": max_health,
        "current_mana": current_mana,
        "max_mana": max_mana,
    }
    extra_data = {}
    destiny = None
    talents: List[str] = []

    if "session_id" in session:
        try:
            instance = get_game_instance(session["session_id"])
            game = instance["game"]
            player = getattr(game.game_state, "player", None)
            if player:
                player_name = player.name
                realm_name = player.attributes.realm_name
                realm_level = player.attributes.realm_level
                current_health = player.attributes.current_health
                max_health = player.attributes.max_health
                current_mana = player.attributes.current_mana
                max_mana = player.attributes.max_mana
                location = game.game_state.current_location
                try:
                    attributes_dict = player.attributes.to_dict()
                except Exception:
                    attributes_dict = attributes_dict
                extra_data = getattr(player, "extra_data", {})
                destiny = extra_data.get("destiny", destiny)
                talents = extra_data.get("talents", talents)
        except Exception as e:
            logger.error(f"读取游戏状态失败: {e}")

    if destiny is None:
        destiny = session.get("destiny")

    status_dict = {
        "player": {
            "name": player_name,
            "attributes": attributes_dict,
            "extra_data": extra_data,
        },
        "location": location,
        "gold": inventory_data["gold"],
        "inventory": inventory_data,
        "destiny": destiny,
        "talents": talents,
    }
    logger.debug("[STATUS] %s", status_dict)
    return status_dict


# ---------------- Blueprint for basic routes -----------------

main_bp = Blueprint("main", __name__)


@main_bp.route("/")
def index():
    if session.get("player_created"):
        return redirect(url_for("main.game_screen"))
<<<<<<< HEAD
    return redirect(url_for("main.intro_screen"))
=======
    return redirect(url_for("intro_screen"))
>>>>>>> a700b2b8


@main_bp.route("/welcome")
def welcome():
    cleanup_old_instances()
    return redirect(url_for("main.intro_screen"))


@main_bp.route("/intro")
def intro_screen():
    dev_mode = request.args.get("mode") == "dev"
    return render_template("intro_optimized.html", dev_mode=dev_mode)


@main_bp.route("/start")
def start_screen():
    dev_mode = request.args.get("mode") == "dev"
    if dev_mode:
        return redirect(url_for("main.intro_screen", mode="dev"))
    return redirect(url_for("main.intro_screen"))


@main_bp.route("/game")
def game_screen():
    if "session_id" not in session:
        session["session_id"] = str(time.time())

    instance = get_game_instance(session["session_id"])
    game = instance["game"]

    if game.game_state.player:
        game.game_state.player.name = session.get("player_name", "无名侠客")

    status = build_status_data()

    return render_template(
        "game_enhanced_optimized_v2.html",
        status=status,
        player=status["player"],
        location=status["location"],
        buffs=[],
        special_status=[],
        is_new_session=True,
        dev_mode=request.args.get("mode") == "dev",
    )


@main_bp.route("/roll")
def roll_screen():
    return render_template("screens/roll_screen.html")


@main_bp.route("/choose")
def choose_start():
    return render_template("screens/choose_start.html")


@main_bp.route("/modal/<modal_name>")
def modal(modal_name):
    allowed_modals = [
        "status",
        "inventory",
        "cultivation",
        "achievement",
        "exploration",
        "map",
        "quest",
        "save",
        "load",
        "help",
        "settings",
        "exit",
    ]

    if modal_name not in allowed_modals:
        return "无效的模态框", 404

    try:
        return render_template(f"modals/{modal_name}.html")
    except Exception:
        return f"<h3>{modal_name.title()}</h3><p>功能开发中...</p>"


@main_bp.route("/need_refresh")
def need_refresh():
    return jsonify({"refresh": False, "version": "2025-06-25"})






# Error handlers
@main_bp.errorhandler(404)
def not_found(e):
    logger.warning(f"404错误: {request.path}")
    return "页面未找到", 404


@main_bp.errorhandler(500)
def server_error(e):
    logger.error(f"500错误: {str(e)}")
    return "服务器错误", 500


# ---------------- Application factory -----------------

def create_app(log_level: int = log_level) -> Flask:
    """Create and configure the Flask app."""
    global command_router, app

    app = _create_flask_app(log_level=log_level)
    app.game_instances = game_instances

    try:
        from .routes.lore import bp as lore_bp

        app.register_blueprint(lore_bp)
        logger.info("Lore routes registered")
    except Exception as e:  # pragma: no cover - optional blueprint
        logger.debug(f"Lore routes not loaded: {e}")

    if (
        os.getenv("FLASK_ENV") in ["development", "testing"]
        or os.getenv("ENABLE_E2E_API") == "true"
    ):
        try:
            from .routes.api_e2e import register_e2e_routes

            register_e2e_routes(app)
            logger.info("E2E test API endpoints enabled")
        except Exception as e:  # pragma: no cover - optional blueprint
            logger.debug(f"E2E test routes not loaded: {e}")

    from src.api.routes import register_all_routes

    register_all_routes(app)
    logger.info("All API routes registered")

    for directory in ["saves", "logs"]:
        Path(directory).mkdir(parents=True, exist_ok=True)

    try:
        command_router = CommandRouter(use_nlp=True)
        logger.info("命令路由器初始化成功（NLP模式）")
    except Exception as e:
        logger.warning(f"NLP模式初始化失败: {e}, 使用传统模式")
        command_router = CommandRouter(use_nlp=False)

    if not os.environ.get("DEEPSEEK_API_KEY"):
        logger.warning("DEEPSEEK_API_KEY environment variable not set after loading .env")

    app.register_blueprint(main_bp)

    from .routes import register_routes

    register_routes(app)

    return app<|MERGE_RESOLUTION|>--- conflicted
+++ resolved
@@ -221,7 +221,7 @@
     return status_dict
 
 
-# ---------------- Blueprint for basic routes -----------------
+
 
 main_bp = Blueprint("main", __name__)
 
@@ -230,11 +230,10 @@
 def index():
     if session.get("player_created"):
         return redirect(url_for("main.game_screen"))
-<<<<<<< HEAD
+
     return redirect(url_for("main.intro_screen"))
-=======
+
     return redirect(url_for("intro_screen"))
->>>>>>> a700b2b8
 
 
 @main_bp.route("/welcome")
