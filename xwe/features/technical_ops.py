"""
技术和运营支持系统
- 存档管理
- 自动备份
- 错误处理
- 性能监控
"""

import os
import json
import time
import shutil
import gzip
import hashlib
import threading
import traceback
try:
    import psutil
except Exception:  # pragma: no cover - fallback when psutil not available
    class _DummyMem:
        def __init__(self):
            self.used = 0
            self.total = 0
            self.percent = 0

    class _DummyProcess:
        def memory_info(self):
            class Info:
                rss = 0
            return Info()

        def cpu_percent(self):
            return 0.0

    class psutil:  # type: ignore
        @staticmethod
        def cpu_percent(interval=None):
            return 0.0

        @staticmethod
        def virtual_memory():
            return _DummyMem()

        @staticmethod
        def Process():  # noqa: N802 - match psutil API
            return _DummyProcess()

        @staticmethod
        def cpu_count():
            return 1
import logging
import platform
from typing import Dict, List, Any, Optional, Callable
from dataclasses import dataclass, field
from datetime import datetime
from pathlib import Path
import pickle
import base64

logger = logging.getLogger(__name__)


@dataclass
class SaveGame:
    """存档数据"""
    save_id: str
    player_name: str
    save_time: float
    game_time: int
    version: str
    data: Dict[str, Any]
    metadata: Dict[str, Any] = field(default_factory=dict)
    checksum: str = ""
    
    def to_dict(self) -> Dict[str, Any]:
        """转换为字典"""
        return {
            "save_id": self.save_id,
            "player_name": self.player_name,
            "save_time": self.save_time,
            "game_time": self.game_time,
            "version": self.version,
            "data": self.data,
            "metadata": self.metadata,
            "checksum": self.checksum
        }


@dataclass
class ErrorLog:
    """错误日志"""
    error_id: str
    error_type: str
    error_msg: str
    traceback: str
    timestamp: float
    context: Dict[str, Any]
    severity: str  # low, medium, high, critical
    
    def to_dict(self) -> Dict[str, Any]:
        """转换为字典"""
        return {
            "error_id": self.error_id,
            "error_type": self.error_type,
            "error_msg": self.error_msg,
            "traceback": self.traceback,
            "timestamp": self.timestamp,
            "context": self.context,
            "severity": self.severity
        }


class SaveManager:
    """存档管理器"""
    
    def __init__(self, save_dir: str = "saves"):
        self.save_dir = Path(save_dir)
        self.save_dir.mkdir(exist_ok=True)
        
        # 自动存档设置
        self.auto_save_enabled = True
        self.auto_save_interval = 300  # 5分钟
        self.last_auto_save = 0
        self.max_saves_per_player = 10
        self.max_auto_saves = 3
        
        # 存档版本
        self.save_version = "1.0.0"
        
        # 备份设置
        self.backup_dir = self.save_dir / "backups"
        self.backup_dir.mkdir(exist_ok=True)
    
    def create_save(self, 
                   player_name: str,
                   game_state: Dict[str, Any],
                   save_type: str = "manual") -> SaveGame:
        """创建存档"""
        # 生成存档ID
        save_id = self._generate_save_id(player_name, save_type)
        
        # 准备存档数据
        save_data = {
            "game_state": game_state,
            "save_type": save_type,
            "timestamp": time.time()
        }
        
        # 计算校验和
        checksum = self._calculate_checksum(save_data)
        
        # 创建存档对象
        save_game = SaveGame(
            save_id=save_id,
            player_name=player_name,
            save_time=time.time(),
            game_time=game_state.get("game_time", 0),
            version=self.save_version,
            data=save_data,
            metadata={
                "save_type": save_type,
                "player_level": game_state.get("player", {}).get("level", 1),
                "location": game_state.get("current_location", "unknown")
            },
            checksum=checksum
        )
        
        # 保存到文件
        self._write_save_file(save_game)
        
        # 清理旧存档
        self._cleanup_old_saves(player_name, save_type)
        
        logger.info(f"创建存档: {save_id} (类型: {save_type})")
        return save_game
    
    def _generate_save_id(self, player_name: str, save_type: str) -> str:
        """生成存档ID"""
        timestamp = datetime.now().strftime("%Y%m%d_%H%M%S")
        return f"{player_name}_{save_type}_{timestamp}"
    
    def _calculate_checksum(self, data: Dict[str, Any]) -> str:
        """计算校验和"""
        data_str = json.dumps(data, sort_keys=True)
        return hashlib.sha256(data_str.encode()).hexdigest()[:16]
    
    def _write_save_file(self, save_game: SaveGame):
        """写入存档文件"""
        # 确定文件路径
        filename = f"{save_game.save_id}.save"
        filepath = self.save_dir / filename
        
        # 写入临时文件
        temp_filepath = filepath.with_suffix('.tmp')
        
        try:
            # 序列化数据
            save_dict = save_game.to_dict()
            
            # 压缩保存
            with gzip.open(temp_filepath, 'wt', encoding='utf-8') as f:
                json.dump(save_dict, f, ensure_ascii=False, indent=2)
            
            # 原子性替换
            if filepath.exists():
                # 创建备份
                backup_path = self.backup_dir / f"{filename}.bak"
                shutil.copy2(filepath, backup_path)
            
            # 移动临时文件到最终位置
            temp_filepath.replace(filepath)
            
        except Exception as e:
            logger.error(f"保存存档失败: {e}")
            if temp_filepath.exists():
                temp_filepath.unlink()
            raise
    
    def load_save(self, save_id: str) -> Optional[SaveGame]:
        """加载存档"""
        filename = f"{save_id}.save"
        filepath = self.save_dir / filename
        
        if not filepath.exists():
            logger.error(f"存档不存在: {save_id}")
            return None
        
        try:
            # 读取压缩文件
            with gzip.open(filepath, 'rt', encoding='utf-8') as f:
                save_dict = json.load(f)
            
            # 验证校验和
            data_copy = save_dict["data"].copy()
            stored_checksum = save_dict["checksum"]
            calculated_checksum = self._calculate_checksum(data_copy)
            
            if stored_checksum != calculated_checksum:
                logger.warning(f"存档校验和不匹配: {save_id}")
                # 可以选择是否继续加载
            
            # 创建存档对象
            save_game = SaveGame(
                save_id=save_dict["save_id"],
                player_name=save_dict["player_name"],
                save_time=save_dict["save_time"],
                game_time=save_dict["game_time"],
                version=save_dict["version"],
                data=save_dict["data"],
                metadata=save_dict.get("metadata", {}),
                checksum=save_dict["checksum"]
            )
            
            logger.info(f"加载存档成功: {save_id}")
            return save_game
            
        except Exception as e:
            logger.error(f"加载存档失败: {e}")
            return None
    
    def list_saves(self, player_name: Optional[str] = None) -> List[Dict[str, Any]]:
        """列出存档"""
        saves = []
        
        for save_file in self.save_dir.glob("*.save"):
            try:
                # 快速读取元数据
                with gzip.open(save_file, 'rt', encoding='utf-8') as f:
                    # 只读取必要的字段
                    save_data = json.load(f)
                    
                    if player_name and save_data["player_name"] != player_name:
                        continue
                    
                    saves.append({
                        "save_id": save_data["save_id"],
                        "player_name": save_data["player_name"],
                        "save_time": save_data["save_time"],
                        "game_time": save_data["game_time"],
                        "metadata": save_data.get("metadata", {}),
                        "file_size": save_file.stat().st_size
                    })
            except Exception as e:
                logger.error(f"读取存档元数据失败: {save_file.name}: {e}")
        
        # 按时间排序
        saves.sort(key=lambda x: x["save_time"], reverse=True)
        return saves
    
    def delete_save(self, save_id: str) -> bool:
        """删除存档"""
        filename = f"{save_id}.save"
        filepath = self.save_dir / filename
        
        if filepath.exists():
            try:
                # 先备份
                backup_path = self.backup_dir / f"{filename}.deleted"
                shutil.move(str(filepath), str(backup_path))
                logger.info(f"删除存档: {save_id}")
                return True
            except Exception as e:
                logger.error(f"删除存档失败: {e}")
        
        return False
    
    def _cleanup_old_saves(self, player_name: str, save_type: str):
        """清理旧存档"""
        # 获取该玩家的所有存档
        player_saves = [
            s for s in self.list_saves(player_name)
            if s["metadata"].get("save_type") == save_type
        ]
        
        # 确定要保留的数量
        max_saves = self.max_auto_saves if save_type == "auto" else self.max_saves_per_player
        
        # 删除多余的存档
        if len(player_saves) > max_saves:
            saves_to_delete = player_saves[max_saves:]
            for save_info in saves_to_delete:
                self.delete_save(save_info["save_id"])
    
    def export_save(self, save_id: str, export_path: str) -> bool:
        """导出存档"""
        save_game = self.load_save(save_id)
        if not save_game:
            return False
        
        try:
            # 使用base64编码导出
            save_data = save_game.to_dict()
            encoded_data = base64.b64encode(
                json.dumps(save_data).encode('utf-8')
            ).decode('utf-8')
            
            with open(export_path, 'w') as f:
                f.write(f"XIANXIA_SAVE_V1\n{encoded_data}")
            
            logger.info(f"导出存档到: {export_path}")
            return True
            
        except Exception as e:
            logger.error(f"导出存档失败: {e}")
            return False
    
    def import_save(self, import_path: str) -> Optional[str]:
        """导入存档"""
        try:
            with open(import_path, 'r') as f:
                lines = f.readlines()
            
            if not lines or not lines[0].strip().startswith("XIANXIA_SAVE"):
                logger.error("无效的存档文件格式")
                return None
            
            # 解码数据
            encoded_data = lines[1].strip()
            decoded_data = base64.b64decode(encoded_data).decode('utf-8')
            save_dict = json.loads(decoded_data)
            
            # 创建存档对象
            save_game = SaveGame(
                save_id=save_dict["save_id"] + "_imported",
                player_name=save_dict["player_name"],
                save_time=time.time(),  # 使用当前时间
                game_time=save_dict["game_time"],
                version=save_dict["version"],
                data=save_dict["data"],
                metadata=save_dict.get("metadata", {}),
                checksum=save_dict["checksum"]
            )
            
            # 保存
            self._write_save_file(save_game)
            
            logger.info(f"导入存档成功: {save_game.save_id}")
            return save_game.save_id
            
        except Exception as e:
            logger.error(f"导入存档失败: {e}")
            return None


class ErrorHandler:
    """错误处理器"""
    
    def __init__(self, log_dir: str = "logs"):
        self.log_dir = Path(log_dir)
        self.log_dir.mkdir(exist_ok=True)
        
        # 错误日志文件
        self.error_log_file = self.log_dir / "errors.log"
        self.crash_dir = self.log_dir / "crashes"
        self.crash_dir.mkdir(exist_ok=True)
        
        # 错误统计
        self.error_counts: Dict[str, int] = {}
<<<<<<< HEAD
        self.last_errors: List[str] = []
=======
        self.last_errors: List[ErrorLog] = []
>>>>>>> 2e9c1237
        self.max_recent_errors = 100

        # 错误处理回调
<<<<<<< HEAD
        self.error_callbacks: List[Callable[[Exception], None]] = []
=======
        self.error_callbacks: List[Callable[[ErrorLog], Any]] = []
>>>>>>> 2e9c1237
    
    def handle_error(self, 
                    error: Exception,
                    context: Optional[Dict[str, Any]] = None,
                    severity: str = "medium") -> str:
        """处理错误"""
        # 生成错误ID
        error_id = self._generate_error_id(error)
        
        # 获取详细信息
        error_type = type(error).__name__
        error_msg = str(error)
        tb = traceback.format_exc()
        
        # 创建错误日志
        error_log = ErrorLog(
            error_id=error_id,
            error_type=error_type,
            error_msg=error_msg,
            traceback=tb,
            timestamp=time.time(),
            context=context or {},
            severity=severity
        )
        
        # 保存错误日志
        self._save_error_log(error_log)
        
        # 更新统计
        self.error_counts[error_type] = self.error_counts.get(error_type, 0) + 1
        self.last_errors.append(error_log)
        if len(self.last_errors) > self.max_recent_errors:
            self.last_errors.pop(0)
        
        # 触发回调
        for callback in self.error_callbacks:
            try:
                callback(error_log)
            except Exception as cb_error:
                logger.error(f"错误回调失败: {cb_error}")
        
        # 如果是严重错误，创建崩溃报告
        if severity == "critical":
            self._create_crash_report(error_log)
        
        logger.error(f"处理错误 [{severity}]: {error_type}: {error_msg}")
        return error_id
    
    def _generate_error_id(self, error: Exception) -> str:
        """生成错误ID"""
        error_str = f"{type(error).__name__}:{str(error)}:{time.time()}"
        return hashlib.md5(error_str.encode()).hexdigest()[:12]
    
    def _save_error_log(self, error_log: ErrorLog):
        """保存错误日志"""
        # 追加到日志文件
        with open(self.error_log_file, 'a', encoding='utf-8') as f:
            log_line = json.dumps(error_log.to_dict(), ensure_ascii=False)
            f.write(log_line + '\n')
    
    def _create_crash_report(self, error_log: ErrorLog):
        """创建崩溃报告"""
        timestamp = datetime.now().strftime("%Y%m%d_%H%M%S")
        crash_file = self.crash_dir / f"crash_{timestamp}.txt"
        
        report = f"""# 崩溃报告
        
时间: {datetime.fromtimestamp(error_log.timestamp)}
错误ID: {error_log.error_id}
错误类型: {error_log.error_type}
错误信息: {error_log.error_msg}
严重程度: {error_log.severity}

## 调用栈
{error_log.traceback}

## 上下文
{json.dumps(error_log.context, ensure_ascii=False, indent=2)}

## 系统信息
- 平台: {platform.platform()}
- Python版本: {platform.python_version()}
- CPU使用率: {psutil.cpu_percent()}%
- 内存使用: {psutil.virtual_memory().percent}%
"""
        
        with open(crash_file, 'w', encoding='utf-8') as f:
            f.write(report)
        
        logger.critical(f"创建崩溃报告: {crash_file}")
    
    def get_error_statistics(self) -> Dict[str, Any]:
        """获取错误统计"""
        return {
            "total_errors": sum(self.error_counts.values()),
            "error_types": dict(self.error_counts),
            "recent_errors": [
                {
                    "time": datetime.fromtimestamp(e.timestamp).strftime("%Y-%m-%d %H:%M:%S"),
                    "type": e.error_type,
                    "msg": e.error_msg[:100],
                    "severity": e.severity
                }
                for e in self.last_errors[-10:]
            ]
        }


class PerformanceMonitor:
    """性能监控器"""
    
    def __init__(self):
        self.metrics: Dict[str, List[float]] = {
            "fps": [],
            "frame_time": [],
            "memory_usage": [],
            "cpu_usage": []
        }
        
        self.monitoring = False
        self.monitor_thread = None
        self.sample_interval = 1.0  # 采样间隔（秒）
        
        # 性能阈值
        self.thresholds: Dict[str, float] = {
            "fps_min": 30,
            "memory_max_mb": 500,
            "cpu_max_percent": 80
        }
        
        # 性能报警回调
        self.alert_callbacks: List[Callable[[Dict[str, Any]], Any]] = []
    
    def start_monitoring(self):
        """开始监控"""
        if self.monitoring:
            return
        
        self.monitoring = True
        self.monitor_thread = threading.Thread(target=self._monitor_loop, daemon=True)
        self.monitor_thread.start()
        logger.info("性能监控已启动")
    
    def stop_monitoring(self):
        """停止监控"""
        self.monitoring = False
        if self.monitor_thread:
            self.monitor_thread.join(timeout=2)
        logger.info("性能监控已停止")
    
    def _monitor_loop(self):
        """监控循环"""
        while self.monitoring:
            try:
                # 收集指标
                metrics = self._collect_metrics()
                
                # 更新历史数据
                for key, value in metrics.items():
                    if key in self.metrics:
                        self.metrics[key].append(value)
                        # 保留最近1000个样本
                        if len(self.metrics[key]) > 1000:
                            self.metrics[key] = self.metrics[key][-1000:]
                
                # 检查阈值
                self._check_thresholds(metrics)
                
            except Exception as e:
                logger.error(f"性能监控错误: {e}")
            
            time.sleep(self.sample_interval)
    
    def _collect_metrics(self) -> Dict[str, float]:
        """收集性能指标"""
        # CPU使用率
        cpu_percent = psutil.cpu_percent(interval=0.1)
        
        # 内存使用
        memory = psutil.virtual_memory()
        memory_mb = memory.used / (1024 * 1024)
        
        # 进程特定信息
        try:
            process = psutil.Process()
            process_memory = process.memory_info().rss / (1024 * 1024)
            process_cpu = process.cpu_percent()
        except:
            process_memory = 0
            process_cpu = 0
        
        return {
            "cpu_usage": cpu_percent,
            "memory_usage": memory_mb,
            "process_memory": process_memory,
            "process_cpu": process_cpu,
            "timestamp": time.time()
        }
    
    def _check_thresholds(self, metrics: Dict[str, float]):
        """检查阈值"""
        alerts = []
        
        # 检查内存使用
        if metrics.get("process_memory", 0) > self.thresholds["memory_max_mb"]:
            alerts.append({
                "type": "memory_high",
                "value": metrics["process_memory"],
                "threshold": self.thresholds["memory_max_mb"]
            })
        
        # 检查CPU使用
        if metrics.get("process_cpu", 0) > self.thresholds["cpu_max_percent"]:
            alerts.append({
                "type": "cpu_high",
                "value": metrics["process_cpu"],
                "threshold": self.thresholds["cpu_max_percent"]
            })
        
        # 触发报警
        for alert in alerts:
            for callback in self.alert_callbacks:
                try:
                    callback(alert)
                except Exception as e:
                    logger.error(f"性能报警回调失败: {e}")
    
    def get_performance_summary(self) -> Dict[str, Any]:
        """获取性能摘要"""
        summary = {
            "current": {},
            "average": {},
            "peak": {}
        }
        
        # 当前值
        if self.metrics["cpu_usage"]:
            summary["current"]["cpu_usage"] = self.metrics["cpu_usage"][-1]
        if self.metrics["memory_usage"]:
            summary["current"]["memory_usage"] = self.metrics["memory_usage"][-1]
        
        # 平均值和峰值
        for metric_name, values in self.metrics.items():
            if values and isinstance(values[0], (int, float)):
                summary["average"][metric_name] = sum(values) / len(values)
                summary["peak"][metric_name] = max(values)
        
        return summary


class AutoBackupManager:
    """自动备份管理器"""
    
    def __init__(self, save_manager: SaveManager):
        self.save_manager = save_manager
        self.backup_enabled = True
        self.backup_interval = 3600  # 1小时
        self.last_backup_time = 0
        self.backup_thread = None
        self.running = False
    
    def start_auto_backup(self):
        """启动自动备份"""
        if self.running:
            return
        
        self.running = True
        self.backup_thread = threading.Thread(target=self._backup_loop, daemon=True)
        self.backup_thread.start()
        logger.info("自动备份已启动")
    
    def stop_auto_backup(self):
        """停止自动备份"""
        self.running = False
        if self.backup_thread:
            self.backup_thread.join(timeout=2)
        logger.info("自动备份已停止")
    
    def _backup_loop(self):
        """备份循环"""
        while self.running:
            current_time = time.time()
            
            if current_time - self.last_backup_time >= self.backup_interval:
                self._perform_backup()
                self.last_backup_time = current_time
            
            time.sleep(10)  # 每10秒检查一次
    
    def _perform_backup(self):
        """执行备份"""
        try:
            timestamp = datetime.now().strftime("%Y%m%d_%H%M%S")
            backup_name = f"backup_{timestamp}"
            
            # 创建备份目录
            backup_path = self.save_manager.backup_dir / backup_name
            if backup_path.exists():
                logger.warning(f"备份目录已存在，跳过本次备份: {backup_path}")
                return
            backup_path.mkdir()
            
            # 复制所有存档文件
            save_count = 0
            for save_file in self.save_manager.save_dir.glob("*.save"):
                if save_file.is_file():
                    shutil.copy2(save_file, backup_path)
                    save_count += 1
            
            # 创建备份信息文件
            backup_info = {
                "timestamp": time.time(),
                "save_count": save_count,
                "game_version": self.save_manager.save_version
            }
            
            with open(backup_path / "backup_info.json", 'w') as f:
                json.dump(backup_info, f, indent=2)
            
            logger.info(f"自动备份完成: {backup_name} (包含{save_count}个存档)")
            
            # 清理旧备份
            self._cleanup_old_backups()
            
        except Exception as e:
            logger.error(f"自动备份失败: {e}")
    
    def _cleanup_old_backups(self, max_backups: int = 10):
        """清理旧备份"""
        backups = []
        
        for backup_dir in self.save_manager.backup_dir.iterdir():
            if backup_dir.is_dir() and backup_dir.name.startswith("backup_"):
                info_file = backup_dir / "backup_info.json"
                if info_file.exists():
                    with open(info_file) as f:
                        info = json.load(f)
                        backups.append((backup_dir, info["timestamp"]))
        
        # 按时间排序
        backups.sort(key=lambda x: x[1], reverse=True)
        
        # 删除多余的备份
        for backup_dir, _ in backups[max_backups:]:
            shutil.rmtree(backup_dir)
            logger.info(f"删除旧备份: {backup_dir.name}")


class TechnicalOpsSystem:
    """技术运营系统"""
    
    def __init__(self):
        self.save_manager = SaveManager()
        self.error_handler = ErrorHandler()
        self.performance_monitor = PerformanceMonitor()
        self.backup_manager = AutoBackupManager(self.save_manager)
        
        # 启动自动功能
        self.performance_monitor.start_monitoring()
        self.backup_manager.start_auto_backup()
        
        # 崩溃保护
        self._setup_crash_protection()
    
    def _setup_crash_protection(self):
        """设置崩溃保护

        在非主线程环境（例如 WSGI 服务器中）注册信号处理会抛出 ``ValueError``，
        因此在此情况下仅注册 ``atexit`` 钩子并跳过信号处理。
        """
        import atexit
        import signal
        import threading

        # 注册退出处理
        atexit.register(self._on_exit)

        if threading.current_thread() is not threading.main_thread():
            logger.warning("Crash protection signal handlers skipped (not main thread)")
            return

        # 注册信号处理
        if hasattr(signal, 'SIGTERM'):
            signal.signal(signal.SIGTERM, self._signal_handler)
        if hasattr(signal, 'SIGINT'):
            signal.signal(signal.SIGINT, self._signal_handler)
    
    def _on_exit(self):
        """退出时的处理"""
        logger.info("游戏正在关闭...")
        
        # 停止监控
        self.performance_monitor.stop_monitoring()
        self.backup_manager.stop_auto_backup()
        
        # 保存性能报告
        self._save_performance_report()
    
    def _signal_handler(self, signum, frame):
        """信号处理"""
        logger.warning(f"收到信号: {signum}")
        # 可以在这里添加紧急保存等操作
    
    def _save_performance_report(self):
        """保存性能报告"""
        report = {
            "performance": self.performance_monitor.get_performance_summary(),
            "errors": self.error_handler.get_error_statistics(),
            "timestamp": time.time()
        }
        
        report_file = self.error_handler.log_dir / "performance_report.json"
        with open(report_file, 'w') as f:
            json.dump(report, f, indent=2)
    
    def create_game_save(self, game_state: Dict[str, Any], save_type: str = "manual") -> str:
        """创建游戏存档"""
        player_name = game_state.get("player", {}).get("name", "unknown")
        save_game = self.save_manager.create_save(player_name, game_state, save_type)
        return save_game.save_id
    
    def load_game_save(self, save_id: str) -> Optional[Dict[str, Any]]:
        """加载游戏存档"""
        save_game = self.save_manager.load_save(save_id)
        if save_game:
            return save_game.data.get("game_state")
        return None
    
    def handle_game_error(self, error: Exception, context: Dict[str, Any] = None):
        """处理游戏错误"""
        # 确定严重程度
        severity = "medium"
        if isinstance(error, (SystemError, MemoryError)):
            severity = "critical"
        elif isinstance(error, (KeyError, ValueError, TypeError)):
            severity = "high"
        
        # 处理错误
        error_id = self.error_handler.handle_error(error, context, severity)
        
        # 如果是严重错误，尝试自动保存
        if severity in ["critical", "high"] and context and "game_state" in context:
            try:
                self.create_game_save(context["game_state"], "crash")
                logger.info("崩溃存档已创建")
            except Exception as save_error:
                logger.error(f"创建崩溃存档失败: {save_error}")
        
        return error_id
    
    def get_system_status(self) -> Dict[str, Any]:
        """获取系统状态"""
        return {
            "performance": self.performance_monitor.get_performance_summary(),
            "errors": self.error_handler.get_error_statistics(),
            "saves": {
                "total": len(self.save_manager.list_saves()),
                "auto_save_enabled": self.save_manager.auto_save_enabled,
                "backup_enabled": self.backup_manager.backup_enabled
            },
            "system": {
                "platform": platform.platform(),
                "python_version": platform.python_version(),
                "cpu_count": psutil.cpu_count(),
                "memory_total_gb": round(psutil.virtual_memory().total / (1024**3), 2)
            }
        }


# 全局实例
tech_ops_system = TechnicalOpsSystem()

def integrate_technical_features(game_core):
    """集成技术功能到游戏核心"""
    # 自动存档
    original_process_command = game_core.process_command
    command_count = 0
    
    def auto_save_wrapper(input_text: str):
        """带自动存档的命令处理"""
        nonlocal command_count
        command_count += 1
        
        # 每20个命令自动存档一次
        if command_count % 20 == 0 and game_core.game_state.player:
            try:
                save_id = tech_ops_system.create_game_save(
                    game_core.game_state.to_dict(),
                    "auto"
                )
                logger.debug(f"自动存档: {save_id}")
            except Exception as e:
                logger.error(f"自动存档失败: {e}")
        
        # 错误保护
        try:
            original_process_command(input_text)
        except Exception as e:
            # 处理错误
            context = {
                "command": input_text,
                "game_state": game_core.game_state.to_dict() if hasattr(game_core.game_state, 'to_dict') else {}
            }
            error_id = tech_ops_system.handle_game_error(e, context)
            
            # 显示友好的错误信息
            game_core.output(f"哎呀，出了点小问题 (错误ID: {error_id})")
            game_core.output("不用担心，你的进度已自动保存。")
    
    # 添加存档相关命令
    original_save_command = game_core._save_game if hasattr(game_core, '_save_game') else None
    
    def enhanced_save_game():
        """增强的保存游戏"""
        if game_core.game_state.player:
            save_id = tech_ops_system.create_game_save(
                game_core.game_state.to_dict(),
                "manual"
            )
            game_core.output(f"游戏已保存 (存档ID: {save_id})")
        else:
            game_core.output("没有可保存的游戏进度")
    
    # 替换方法
    game_core.process_command = auto_save_wrapper
    if hasattr(game_core, '_save_game'):
        game_core._save_game = enhanced_save_game
    
    # 添加新方法
    game_core.list_saves = lambda: tech_ops_system.save_manager.list_saves()
    game_core.load_save = lambda save_id: tech_ops_system.load_game_save(save_id)
    game_core.get_system_status = tech_ops_system.get_system_status
    
    logger.info("技术功能已集成")

# 向后兼容的别名
class TechnicalOps(TechnicalOpsSystem):
    """`TechnicalOpsSystem` 的别名, 兼容旧代码"""
    pass
<|MERGE_RESOLUTION|>--- conflicted
+++ resolved
@@ -396,19 +396,19 @@
         
         # 错误统计
         self.error_counts: Dict[str, int] = {}
-<<<<<<< HEAD
+
         self.last_errors: List[str] = []
-=======
+
         self.last_errors: List[ErrorLog] = []
->>>>>>> 2e9c1237
+
         self.max_recent_errors = 100
 
         # 错误处理回调
-<<<<<<< HEAD
+
         self.error_callbacks: List[Callable[[Exception], None]] = []
-=======
+
         self.error_callbacks: List[Callable[[ErrorLog], Any]] = []
->>>>>>> 2e9c1237
+
     
     def handle_error(self, 
                     error: Exception,
