"""
世界服务
负责游戏世界的管理，包括地图、位置、探索等
"""

from abc import ABC, abstractmethod
from typing import Optional, Dict, Any, List, Set
import random

from . import ServiceBase, ServiceContainer


class IWorldService(ABC):
    """世界服务接口"""
    
    @abstractmethod
    def initialize_world(self) -> bool:
        """初始化世界"""
        pass
        
    @abstractmethod
    def get_location_info(self, location_id: str) -> Dict[str, Any]:
        """获取位置信息"""
        pass
        
    @abstractmethod
    def get_map_info(self, location_id: str) -> Dict[str, Any]:
        """获取地图信息"""
        pass
        
    @abstractmethod
    def explore_location(self, location_id: str) -> Dict[str, Any]:
        """探索位置"""
        pass
        
    @abstractmethod
    def move_to_location(self, from_location: str, to_location: str) -> bool:
        """移动到新位置"""
        pass
        
    @abstractmethod
    def get_world_data(self) -> Dict[str, Any]:
        """获取世界数据（用于存档）"""
        pass
        
    @abstractmethod
    def load_world_data(self, data: Dict[str, Any]) -> bool:
        """加载世界数据（从存档）"""
        pass


class WorldService(ServiceBase[IWorldService], IWorldService):
    """世界服务实现"""
    
    def __init__(self, container: ServiceContainer):
        super().__init__(container)
        self._locations: Dict[str, Dict[str, Any]] = {}
        self._connections: Dict[str, List[str]] = {}
<<<<<<< HEAD
        self._discovered_locations: Set[str] = set()
=======
        self._discovered_locations: set[str] = set()
>>>>>>> 2e9c1237
        
    def _do_initialize(self) -> None:
        """初始化服务"""
        self.initialize_world()
        
    def initialize_world(self) -> bool:
        """初始化世界"""
        # 创建基础位置
        self._locations = {
            '天南镇': {
                'id': '天南镇',
                'name': '天南镇',
                'description': '一个繁华的修仙小镇，各种修士来来往往',
                'type': 'town',
                'npcs': ['王老板', '李铁匠', '云梦儿'],
                'shops': ['杂货铺', '铁匠铺'],
                'level_range': (1, 10)
            },
            '青云山': {
                'id': '青云山',
                'name': '青云山',
                'description': '云雾缭绕的山峰，据说山上有修仙门派',
                'type': 'mountain',
                'enemies': ['野狼', '山贼'],
                'resources': ['灵草', '矿石'],
                'level_range': (5, 15)
            },
            '幽暗森林': {
                'id': '幽暗森林',
                'name': '幽暗森林',
                'description': '阴森恐怖的森林，充满了未知的危险',
                'type': 'forest',
                'enemies': ['妖兽', '毒蛇'],
                'resources': ['灵木', '妖丹'],
                'level_range': (10, 20)
            },
            '荒漠戈壁': {
                'id': '荒漠戈壁',
                'name': '荒漠戈壁',
                'description': '一望无际的沙漠，传说中有古老的遗迹',
                'type': 'desert',
                'enemies': ['沙虫', '沙盗'],
                'resources': ['沙晶', '古物'],
                'level_range': (15, 25)
            }
        }
        
        # 创建位置连接
        self._connections = {
            '天南镇': ['青云山', '幽暗森林', '荒漠戈壁'],
            '青云山': ['天南镇', '幽暗森林'],
            '幽暗森林': ['天南镇', '青云山', '荒漠戈壁'],
            '荒漠戈壁': ['天南镇', '幽暗森林']
        }
        
        # 初始发现天南镇
        self._discovered_locations.add('天南镇')
        
        self.logger.info("World initialized with %d locations", len(self._locations))
        return True
        
    def get_location_info(self, location_id: str) -> Dict[str, Any]:
        """获取位置信息"""
        return self._locations.get(location_id, {})
        
    def get_map_info(self, location_id: str) -> Dict[str, Any]:
        """获取地图信息"""
        location = self._locations.get(location_id)
        if not location:
            return {
                'error': '未知位置',
                'description': '你不知道这个地方'
            }
            
        connections = self._connections.get(location_id, [])
        discovered_connections = [
            loc for loc in connections 
            if loc in self._discovered_locations
        ]
        
        return {
            'location': location,
            'description': location['description'],
            'connections': discovered_connections,
            'discovered_count': len(self._discovered_locations),
            'total_locations': len(self._locations)
        }
        
    def explore_location(self, location_id: str) -> Dict[str, Any]:
        """探索位置"""
        location = self._locations.get(location_id)
        if not location:
            return {
                'success': False,
                'description': '未知位置'
            }
            
        # 随机事件
        event_roll = random.random()
        
        if event_roll < 0.3 and location.get('enemies'):
            # 遭遇敌人
            enemy_name = random.choice(location['enemies'])
            return {
                'success': True,
                'description': f'你在{location["name"]}探索时遭遇了{enemy_name}！',
                'encounter': {
                    'type': 'combat',
                    'enemy': {
                        'name': enemy_name,
                        'level': random.randint(*location['level_range']),
                        'health': 100,
                        'attack': 10
                    }
                }
            }
            
        elif event_roll < 0.5 and location.get('resources'):
            # 发现资源
            resource = random.choice(location['resources'])
            quantity = random.randint(1, 3)
            return {
                'success': True,
                'description': f'你在{location["name"]}发现了{quantity}个{resource}！',
                'encounter': {
                    'type': 'resource',
                    'item': resource,
                    'quantity': quantity
                }
            }
            
        elif event_roll < 0.6:
            # 发现新位置
            connections = self._connections.get(location_id, [])
            undiscovered = [
                loc for loc in connections 
                if loc not in self._discovered_locations
            ]
            
            if undiscovered:
                new_location = random.choice(undiscovered)
                self._discovered_locations.add(new_location)
                return {
                    'success': True,
                    'description': f'你发现了通往{new_location}的道路！',
                    'encounter': {
                        'type': 'discovery',
                        'location': new_location
                    }
                }
                
        # 普通探索
        descriptions = [
            f'你在{location["name"]}四处查看，但没有发现什么特别的',
            f'{location["name"]}今天很平静',
            f'你仔细探索了{location["name"]}的每个角落',
            f'微风吹过{location["name"]}，一切都很安宁'
        ]
        
        return {
            'success': True,
            'description': random.choice(descriptions),
            'encounter': None
        }
        
    def move_to_location(self, from_location: str, to_location: str) -> bool:
        """移动到新位置"""
        # 检查连接
        connections = self._connections.get(from_location, [])
        if to_location not in connections:
            return False
            
        # 自动发现新位置
        if to_location not in self._discovered_locations:
            self._discovered_locations.add(to_location)
            
        return True
        
    def get_world_data(self) -> Dict[str, Any]:
        """获取世界数据（用于存档）"""
        return {
            'discovered_locations': list(self._discovered_locations),
            'custom_data': {}  # 预留给未来的自定义数据
        }
        
    def load_world_data(self, data: Dict[str, Any]) -> bool:
        """加载世界数据（从存档）"""
        if 'discovered_locations' in data:
            self._discovered_locations = set(data['discovered_locations'])
            
        self.logger.info("World data loaded, %d locations discovered", 
                        len(self._discovered_locations))
        
        return True<|MERGE_RESOLUTION|>--- conflicted
+++ resolved
@@ -56,11 +56,11 @@
         super().__init__(container)
         self._locations: Dict[str, Dict[str, Any]] = {}
         self._connections: Dict[str, List[str]] = {}
-<<<<<<< HEAD
+ 
         self._discovered_locations: Set[str] = set()
-=======
+ 
         self._discovered_locations: set[str] = set()
->>>>>>> 2e9c1237
+ 
         
     def _do_initialize(self) -> None:
         """初始化服务"""
