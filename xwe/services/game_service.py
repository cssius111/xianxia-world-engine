"""
游戏服务
负责游戏的整体流程控制和协调
"""

from abc import ABC, abstractmethod
from typing import Optional, Dict, Any, List
from dataclasses import dataclass, field
import time

from . import ServiceBase, ServiceContainer
from ..events import EventBus, GameEvent


@dataclass
class CommandResult:
    """命令执行结果"""
    success: bool
    output: str
    state_changed: bool = False
    events: List[Dict[str, Any]] = field(default_factory=list)
    suggestions: List[str] = field(default_factory=list)
    


@dataclass
class GameState:
    """游戏状态"""
    initialized: bool
    in_combat: bool
    current_location: str
    game_time: float
    player_id: Optional[str] = None
    active_events: List[str] = field(default_factory=list)


class IGameService(ABC):
    """游戏服务接口"""
    
    @abstractmethod
    def initialize_game(self, player_name: str = None) -> bool:
        """初始化游戏"""
        pass
        
    @abstractmethod
    def process_command(self, command: str) -> CommandResult:
        """处理游戏命令"""
        pass
        
    @abstractmethod
    def get_game_state(self) -> GameState:
        """获取游戏状态"""
        pass
        
    @abstractmethod
    def get_game_time(self) -> float:
        """获取游戏时间"""
        pass
        
    @abstractmethod
    def save_game(self, save_name: str) -> bool:
        """保存游戏"""
        pass
        
    @abstractmethod
    def load_game(self, save_id: str) -> bool:
        """加载游戏"""
        pass
        
    @abstractmethod
    def get_logs(self, limit: int = 50, offset: int = 0) -> List[Dict[str, Any]]:
        """获取游戏日志"""
        pass
        
    @abstractmethod
    def get_recent_events(self, limit: int = 20) -> List[Dict[str, Any]]:
        """获取最近事件"""
        pass


class GameService(ServiceBase[IGameService], IGameService):
    """游戏服务实现"""
    
    def __init__(self, container: ServiceContainer):
        super().__init__(container)
        self._initialized = False
        self._game_start_time = 0
        self._game_time = 0
        self._in_combat = False
        self._current_location = "天南镇"
<<<<<<< HEAD
        self._logs: List[str] = []
=======
        self._logs: List[Dict[str, Any]] = []
>>>>>>> 2e9c1237
        self._events: List[Dict[str, Any]] = []
        self._event_bus = None
        self._player_service = None
        self._world_service = None
        self._combat_service = None
        
    def _do_initialize(self) -> None:
        """初始化服务"""
        # 延迟导入避免循环依赖
        from .player_service import IPlayerService
        from .world_service import IWorldService
        from .combat_service import ICombatService
        
        # 获取依赖的服务
        self._player_service = self.get_service(IPlayerService)
        self._world_service = self.get_service(IWorldService)
        self._combat_service = self.get_service(ICombatService)
        
        # 创建事件总线
        self._event_bus = EventBus()
        
        # 注册事件处理器
        self._register_event_handlers()
        
    def _register_event_handlers(self) -> None:
        """注册事件处理器"""
        self._event_bus.subscribe('player_level_up', self._on_player_level_up)
        self._event_bus.subscribe('combat_start', self._on_combat_start)
        self._event_bus.subscribe('combat_end', self._on_combat_end)
        self._event_bus.subscribe('location_changed', self._on_location_changed)
        
    def initialize_game(self, player_name: str = None) -> bool:
        """初始化游戏"""
        try:
            self.logger.info("Initializing new game")
            
            # 初始化游戏时间
            self._game_start_time = time.time()
            self._game_time = 0
            
            # 创建玩家
            if player_name:
                player_id = self._player_service.create_player(player_name)
                if not player_id:
                    return False
            
            # 初始化世界
            self._world_service.initialize_world()
            
            # 设置初始位置
            self._current_location = "天南镇"
            
            # 清空日志
            self._logs.clear()
            self._events.clear()
            
            # 添加欢迎日志
            self._add_log("system", "欢迎来到修仙世界！")
            self._add_log("system", f"你现在位于{self._current_location}")
            
            self._initialized = True
            
            # 发布游戏初始化事件
            self._publish_event(GameEvent('game_initialized', {
                'location': self._current_location,
                'player_name': player_name
            }))
            
            return True
            
        except Exception as e:
            self.logger.error(f"Failed to initialize game: {e}")
            return False
            
    def process_command(self, command: str) -> CommandResult:
        """处理游戏命令"""
        if not self._initialized:
            return CommandResult(
                success=False,
                output="游戏尚未初始化，请先开始游戏",
                suggestions=["开始游戏", "创建角色"]
            )
            
        self.logger.debug(f"Processing command: {command}")
        
        # 清理命令
        command = command.strip().lower()
        
        # 命令路由
        if command in ["帮助", "help", "?"]:
            return self._handle_help()
        elif command in ["状态", "status", "s"]:
            return self._handle_status()
        elif command.startswith("攻击") or command.startswith("a "):
            return self._handle_attack(command)
        elif command in ["防御", "defend", "d"]:
            return self._handle_defend()
        elif command in ["逃跑", "flee", "run"]:
            return self._handle_flee()
        elif command in ["探索", "explore", "e"]:
            return self._handle_explore()
        elif command in ["地图", "map", "m"]:
            return self._handle_map()
        elif command in ["修炼", "cultivate"]:
            return self._handle_cultivate()
        else:
            # 尝试自然语言处理
            return self._handle_natural_language(command)
            
    def _handle_help(self) -> CommandResult:
        """处理帮助命令"""
        help_text = """
=== 游戏命令帮助 ===

基础命令：
- 帮助/help/? - 显示此帮助信息
- 状态/status/s - 查看角色状态
- 地图/map/m - 查看当前位置
- 探索/explore/e - 探索当前区域

战斗命令：
- 攻击 [目标] - 攻击指定目标
- 防御/defend/d - 进入防御姿态
- 逃跑/flee/run - 尝试逃离战斗
- 使用 [技能] [目标] - 使用技能

修炼命令：
- 修炼/cultivate - 进行修炼
- 突破 - 尝试突破境界

交互命令：
- 对话 [NPC] - 与NPC对话
- 交易 [NPC] - 进行交易

系统命令：
- 保存 - 保存游戏
- 退出 - 退出游戏
"""
        self._add_log("system", help_text)
        return CommandResult(success=True, output=help_text)
        
    def _handle_status(self) -> CommandResult:
        """处理状态命令"""
        player = self._player_service.get_current_player()
        if not player:
            return CommandResult(
                success=False,
                output="未找到玩家信息"
            )
            
        status_text = f"""
=== 角色状态 ===
姓名：{player.name}
等级：{player.level}
境界：{player.realm}
生命：{player.health}/{player.max_health}
灵力：{player.mana}/{player.max_mana}
经验：{player.experience}/{player.experience_to_next}

属性：
- 攻击：{player.attack}
- 防御：{player.defense}
- 速度：{player.speed}

位置：{self._current_location}
"""
        self._add_log("info", status_text)
        return CommandResult(success=True, output=status_text)
        
    def _handle_attack(self, command: str) -> CommandResult:
        """处理攻击命令"""
        if not self._in_combat:
            return CommandResult(
                success=False,
                output="当前不在战斗中",
                suggestions=["探索", "地图"]
            )
            
        # 解析目标
        parts = command.split()
        target = parts[1] if len(parts) > 1 else None
        
        # 执行攻击
        result = self._combat_service.execute_attack(target)
        
        self._add_log("combat", result.output)
        return result
        
    def _handle_defend(self) -> CommandResult:
        """处理防御命令"""
        if not self._in_combat:
            return CommandResult(
                success=False,
                output="当前不在战斗中"
            )
            
        result = self._combat_service.execute_defend()
        self._add_log("combat", result.output)
        return result
        
    def _handle_flee(self) -> CommandResult:
        """处理逃跑命令"""
        if not self._in_combat:
            return CommandResult(
                success=False,
                output="当前不在战斗中"
            )
            
        result = self._combat_service.attempt_flee()
        self._add_log("combat", result.output)
        
        if result.success:
            self._in_combat = False
            
        return result
        
    def _handle_explore(self) -> CommandResult:
        """处理探索命令"""
        if self._in_combat:
            return CommandResult(
                success=False,
                output="战斗中无法探索",
                suggestions=["攻击", "防御", "逃跑"]
            )
            
        # 执行探索
        explore_result = self._world_service.explore_location(self._current_location)
        
        self._add_log("exploration", explore_result['description'])
        
        # 处理探索结果
        if explore_result['encounter']:
            # 遭遇事件
            if explore_result['encounter']['type'] == 'combat':
                self._start_combat(explore_result['encounter']['enemy'])
                
        return CommandResult(
            success=True,
            output=explore_result['description'],
            state_changed=True,
            events=[explore_result]
        )
        
    def _handle_map(self) -> CommandResult:
        """处理地图命令"""
        map_info = self._world_service.get_map_info(self._current_location)
        
        map_text = f"""
=== 当前位置：{self._current_location} ===
{map_info['description']}

可以前往的地点：
"""
        for location in map_info['connections']:
            map_text += f"- {location}\n"
            
        self._add_log("info", map_text)
        return CommandResult(success=True, output=map_text)
        
    def _handle_cultivate(self) -> CommandResult:
        """处理修炼命令"""
        if self._in_combat:
            return CommandResult(
                success=False,
                output="战斗中无法修炼"
            )
            
        # 执行修炼
        from .cultivation_service import ICultivationService
        cultivation_service = self.get_service(ICultivationService)
        
        result = cultivation_service.cultivate()
        self._add_log("cultivation", result['message'])
        
        return CommandResult(
            success=True,
            output=result['message'],
            state_changed=True,
            events=[result]
        )
        
    def _handle_natural_language(self, command: str) -> CommandResult:
        """处理自然语言命令"""
        # 这里可以集成NLP处理
        # 暂时返回未识别
        return CommandResult(
            success=False,
            output=f"未识别的命令：{command}",
            suggestions=["帮助", "状态", "探索", "地图"]
        )
        
    def _start_combat(self, enemy_data: Dict[str, Any]) -> None:
        """开始战斗"""
        self._in_combat = True
        self._combat_service.start_combat(enemy_data)
        
        self._publish_event(GameEvent('combat_start', {
            'enemy': enemy_data,
            'location': self._current_location
        }))
        
    def get_game_state(self) -> GameState:
        """获取游戏状态"""
        player = self._player_service.get_current_player()
        
        return GameState(
            initialized=self._initialized,
            in_combat=self._in_combat,
            current_location=self._current_location,
            game_time=self._game_time,
            player_id=player.id if player else None,
            active_events=[e['type'] for e in self._events[-5:]]
        )
        
    def get_game_time(self) -> float:
        """获取游戏时间"""
        if self._initialized:
            return time.time() - self._game_start_time + self._game_time
        return 0
        
    def save_game(self, save_name: str) -> bool:
        """保存游戏"""
        from .save_service import ISaveService
        save_service = self.get_service(ISaveService)
        
        save_data = {
            'game_state': {
                'game_time': self.get_game_time(),
                'current_location': self._current_location,
                'in_combat': self._in_combat
            },
            'player': self._player_service.get_current_player_data(),
            'world': self._world_service.get_world_data()
        }
        
        return save_service.create_save(save_name, save_data)
        
    def load_game(self, save_id: str) -> bool:
        """加载游戏"""
        from .save_service import ISaveService
        save_service = self.get_service(ISaveService)
        
        save_data = save_service.load_save(save_id)
        if not save_data:
            return False
            
        # 恢复游戏状态
        game_state = save_data.get('game_state', {})
        self._game_time = game_state.get('game_time', 0)
        self._current_location = game_state.get('current_location', '天南镇')
        self._in_combat = game_state.get('in_combat', False)
        
        # 恢复玩家数据
        self._player_service.load_player_data(save_data.get('player', {}))
        
        # 恢复世界数据
        self._world_service.load_world_data(save_data.get('world', {}))
        
        self._initialized = True
        return True
        
    def get_logs(self, limit: int = 50, offset: int = 0) -> List[Dict[str, Any]]:
        """获取游戏日志"""
        return self._logs[offset:offset + limit]
        
    def get_recent_events(self, limit: int = 20) -> List[Dict[str, Any]]:
        """获取最近事件"""
        return self._events[-limit:]
        
    def _add_log(self, log_type: str, message: str) -> None:
        """添加日志"""
        log_entry = {
            'timestamp': time.time(),
            'type': log_type,
            'message': message
        }
        self._logs.append(log_entry)
        
        # 限制日志数量
        if len(self._logs) > 1000:
            self._logs = self._logs[-500:]
            
    def _publish_event(self, event: GameEvent) -> None:
        """发布事件"""
        self._event_bus.publish(event)
        
        # 记录事件
        event_data = {
            'id': f"evt_{int(time.time() * 1000)}",
            'type': event.type,
            'timestamp': time.time(),
            'data': event.data
        }
        self._events.append(event_data)
        
        # 限制事件数量
        if len(self._events) > 100:
            self._events = self._events[-50:]
            
    # 事件处理器
    def _on_player_level_up(self, event: GameEvent) -> None:
        """处理玩家升级事件"""
        self._add_log("achievement", f"恭喜！你升到了{event.data['new_level']}级！")
        
    def _on_combat_start(self, event: GameEvent) -> None:
        """处理战斗开始事件"""
        enemy_name = event.data.get('enemy', {}).get('name', '未知敌人')
        self._add_log("combat", f"战斗开始！你遭遇了{enemy_name}！")
        
    def _on_combat_end(self, event: GameEvent) -> None:
        """处理战斗结束事件"""
        self._in_combat = False
        result = event.data.get('result', 'unknown')
        
        if result == 'victory':
            self._add_log("combat", "战斗胜利！")
        elif result == 'defeat':
            self._add_log("combat", "战斗失败...")
        elif result == 'fled':
            self._add_log("combat", "你成功逃离了战斗")
            
    def _on_location_changed(self, event: GameEvent) -> None:
        """处理位置变更事件"""
        old_location = event.data.get('from', '未知')
        new_location = event.data.get('to', '未知')
        
        self._current_location = new_location
        self._add_log("movement", f"你从{old_location}来到了{new_location}")<|MERGE_RESOLUTION|>--- conflicted
+++ resolved
@@ -88,11 +88,11 @@
         self._game_time = 0
         self._in_combat = False
         self._current_location = "天南镇"
-<<<<<<< HEAD
+
         self._logs: List[str] = []
-=======
+
         self._logs: List[Dict[str, Any]] = []
->>>>>>> 2e9c1237
+
         self._events: List[Dict[str, Any]] = []
         self._event_bus = None
         self._player_service = None
