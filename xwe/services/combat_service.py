"""
战斗服务
负责战斗系统的逻辑处理
"""

from abc import ABC, abstractmethod
from typing import Optional, Dict, Any, List
from dataclasses import dataclass

from . import ServiceBase, ServiceContainer
from .game_service import CommandResult


class ICombatService(ABC):
    """战斗服务接口"""
    
    @abstractmethod
    def start_combat(self, enemy_data: Dict[str, Any]) -> bool:
        """开始战斗"""
        pass
        
    @abstractmethod
    def execute_attack(self, target: Optional[str] = None) -> CommandResult:
        """执行攻击"""
        pass
        
    @abstractmethod
    def execute_defend(self) -> CommandResult:
        """执行防御"""
        pass
        
    @abstractmethod
    def attempt_flee(self) -> CommandResult:
        """尝试逃跑"""
        pass
        
    @abstractmethod
    def is_in_combat(self) -> bool:
        """是否在战斗中"""
        pass
        
    @abstractmethod
    def get_combat_state(self) -> Dict[str, Any]:
        """获取战斗状态"""
        pass


class CombatService(ServiceBase[ICombatService], ICombatService):
    """战斗服务实现"""
    
    def __init__(self, container: ServiceContainer):
        super().__init__(container)
        self._in_combat = False
        self._current_enemy = None

<<<<<<< HEAD
        self._combat_log: List[str] = []
=======
        self._combat_log: List[Dict[str, Any]] = []
>>>>>>> a2fac0fc

        
    def start_combat(self, enemy_data: Dict[str, Any]) -> bool:
        """开始战斗"""
        self._in_combat = True
        self._current_enemy = enemy_data
        self._combat_log.clear()
        
        self.logger.info(f"Combat started with {enemy_data.get('name', 'Unknown')}")
        return True
        
    def execute_attack(self, target: Optional[str] = None) -> CommandResult:
        """执行攻击"""
        if not self._in_combat:
            return CommandResult(
                success=False,
                output="当前不在战斗中"
            )
            
        # 简化的战斗逻辑
        enemy_name = self._current_enemy.get('name', '敌人')
        damage = 10  # 简化伤害计算
        
        output = f"你对{enemy_name}造成了{damage}点伤害！"
        self._combat_log.append(output)
        
        return CommandResult(
            success=True,
            output=output,
            state_changed=True
        )
        
    def execute_defend(self) -> CommandResult:
        """执行防御"""
        if not self._in_combat:
            return CommandResult(
                success=False,
                output="当前不在战斗中"
            )
            
        output = "你进入防御姿态，减少受到的伤害"
        self._combat_log.append(output)
        
        return CommandResult(
            success=True,
            output=output
        )
        
    def attempt_flee(self) -> CommandResult:
        """尝试逃跑"""
        if not self._in_combat:
            return CommandResult(
                success=False,
                output="当前不在战斗中"
            )
            
        # 简化的逃跑逻辑
        import random
        if random.random() > 0.5:
            self._in_combat = False
            return CommandResult(
                success=True,
                output="你成功逃离了战斗！",
                state_changed=True
            )
        else:
            return CommandResult(
                success=False,
                output="逃跑失败！"
            )
            
    def is_in_combat(self) -> bool:
        """是否在战斗中"""
        return self._in_combat
        
    def get_combat_state(self) -> Dict[str, Any]:
        """获取战斗状态"""
        return {
            'in_combat': self._in_combat,
            'enemy': self._current_enemy,
            'combat_log': self._combat_log[-10:]  # 最近10条日志
        }<|MERGE_RESOLUTION|>--- conflicted
+++ resolved
@@ -53,11 +53,10 @@
         self._in_combat = False
         self._current_enemy = None
 
-<<<<<<< HEAD
         self._combat_log: List[str] = []
-=======
+
         self._combat_log: List[Dict[str, Any]] = []
->>>>>>> a2fac0fc
+
 
         
     def start_combat(self, enemy_data: Dict[str, Any]) -> bool:
