--- conflicted
+++ resolved
@@ -87,7 +87,7 @@
     extra_attributes: Dict[str, float] = field(default_factory=dict)
 
     def __getattr__(self, name: str) -> Any:
-<<<<<<< HEAD
+
         """Fallback to ``extra_attributes`` when attribute is missing."""
         extra = self.__dict__.get('extra_attributes', {})
         if name in extra:
@@ -96,13 +96,12 @@
             return super().__getattribute__(name)
         except AttributeError:
             raise AttributeError(f"{self.__class__.__name__} object has no attribute '{name}'")
-=======
+
         """Fallback to extra_attributes for undefined fields."""
         extra = self.__dict__.get('extra_attributes', {})
         if name in extra:
             return extra[name]
         raise AttributeError(f"{self.__class__.__name__} object has no attribute '{name}'")
->>>>>>> 9d8c6143
 
     def __setattr__(self, name: str, value: Any):
         annotations = self.__class__.__dict__.get('__annotations__', {})
