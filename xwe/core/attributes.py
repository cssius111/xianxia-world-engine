# core/attributes.py
"""
属性系统模块

管理角色的各种属性，包括基础属性、衍生属性和战斗属性。
"""

from dataclasses import dataclass, field
from typing import Dict, Any, Optional, List
from enum import Enum
import logging

from ..engine.expression import ExpressionParser

logger = logging.getLogger(__name__)


class AttributeType(Enum):
    """属性类型枚举"""
    # 基础属性
    STRENGTH = "strength"           # 力量
    CONSTITUTION = "constitution"   # 体质
    AGILITY = "agility"            # 敏捷
    INTELLIGENCE = "intelligence"   # 智力
    WILLPOWER = "willpower"        # 意志
    COMPREHENSION = "comprehension" # 悟性
    LUCK = "luck"                  # 福缘
    
    # 修炼属性
    SPIRITUAL_ROOT_PURITY = "spiritual_root_purity"  # 灵根纯度
    CULTIVATION_LEVEL = "cultivation_level"           # 修为等级
    REALM_LEVEL = "realm_level"                      # 境界等级
    
    # 战斗属性
    MAX_HEALTH = "max_health"      # 最大生命
    CURRENT_HEALTH = "current_health"  # 当前生命
    MAX_MANA = "max_mana"          # 最大灵力
    CURRENT_MANA = "current_mana"  # 当前灵力
    MAX_STAMINA = "max_stamina"    # 最大体力
    CURRENT_STAMINA = "current_stamina"  # 当前体力
    
    ATTACK_POWER = "attack_power"  # 攻击力
    SPELL_POWER = "spell_power"    # 法术威力
    DEFENSE = "defense"            # 防御力
    MAGIC_RESISTANCE = "magic_resistance"  # 法术抗性
    SPEED = "speed"                # 速度
    
    ACCURACY = "accuracy"          # 命中
    EVASION = "evasion"           # 闪避
    CRITICAL_RATE = "critical_rate"  # 暴击率
    CRITICAL_DAMAGE = "critical_damage"  # 暴击伤害


@dataclass
class CharacterAttributes:
    """
    角色属性集合
    
    管理角色的所有属性值和计算衍生属性。
    """
    
    # 基础属性
    strength: float = 10
    constitution: float = 10
    agility: float = 10
    intelligence: float = 10
    willpower: float = 10
    comprehension: float = 10
    luck: float = 10
    
    # 修炼属性
    spiritual_root_purity: float = 50  # 灵根纯度 0-100
    cultivation_level: int = 1         # 修为等级
    max_cultivation: int = 100         # 升级所需修炼值
    realm_level: int = 1               # 境界等级
    realm_name: str = "聚气期"         # 境界名称
    
    # 资源属性（当前值/最大值）
    current_health: float = 100
    max_health: float = 100
    current_mana: float = 100  
    max_mana: float = 100
    current_stamina: float = 100
    max_stamina: float = 100
    
    # 额外属性字典（用于存储临时加成等）
    extra_attributes: Dict[str, float] = field(default_factory=dict)

    def __getattr__(self, name: str) -> Any:
<<<<<<< HEAD
=======

>>>>>>> 188d30c1
        """Fallback to ``extra_attributes`` when attribute is missing."""
        extra = self.__dict__.get('extra_attributes', {})
        if name in extra:
            return extra[name]
        try:
            return super().__getattribute__(name)
        except AttributeError:
            raise AttributeError(f"{self.__class__.__name__} object has no attribute '{name}'")

<<<<<<< HEAD
=======
        """Fallback to extra_attributes for undefined fields."""
        extra = self.__dict__.get('extra_attributes', {})
        if name in extra:
            return extra[name]
        raise AttributeError(f"{self.__class__.__name__} object has no attribute '{name}'")

>>>>>>> 188d30c1
    def __setattr__(self, name: str, value: Any):
        annotations = self.__class__.__dict__.get('__annotations__', {})
        if name in annotations or name == 'extra_attributes':
            super().__setattr__(name, value)
        else:
            extra = self.__dict__.setdefault('extra_attributes', {})
            extra[name] = value
    
    def __post_init__(self):
        """初始化后计算衍生属性"""
        self.calculate_derived_attributes()
    
    def get(self, attr_name: str, default: float = 0.0) -> float:
        """
        获取属性值
        
        Args:
            attr_name: 属性名称
            
        Returns:
            属性值
        """
        # 先检查是否是直接属性
        if hasattr(self, attr_name):
            return getattr(self, attr_name)
        
        # 检查额外属性
        if attr_name in self.extra_attributes:
            return self.extra_attributes[attr_name]
        
        # 返回默认值
        return default
    
    def set(self, attr_name: str, value: float):
        """
        设置属性值
        
        Args:
            attr_name: 属性名称
            value: 属性值
        """
        if hasattr(self, attr_name):
            setattr(self, attr_name, value)
        else:
            self.extra_attributes[attr_name] = value
    
    def modify(self, attr_name: str, delta: float):
        """
        修改属性值
        
        Args:
            attr_name: 属性名称
            delta: 变化量
        """
        current = self.get(attr_name)
        self.set(attr_name, current + delta)
    
    def calculate_derived_attributes(self):
        """计算衍生属性"""
        # 最大气血值 = 体质 * 10 + 等级 * 20
        self.max_health = self.constitution * 10 + self.cultivation_level * 20
        
        # 最大灵力值 = 智力 * 8 + 灵根纯度 * 2
        self.max_mana = self.intelligence * 8 + self.spiritual_root_purity * 2
        
        # 最大体力值 = 体质 * 5 + 力量 * 3
        self.max_stamina = self.constitution * 5 + self.strength * 3
        
        # 基础攻击力
        self.extra_attributes['attack_power'] = self.strength * 2 + self.cultivation_level * 5
        
        # 基础法术威力
        self.extra_attributes['spell_power'] = (
            self.intelligence * 2 + 
            self.spiritual_root_purity * 0.5 + 
            self.cultivation_level * 3
        )
        
        # 基础防御力
        self.extra_attributes['defense'] = self.constitution * 1.5 + self.cultivation_level * 2
        
        # 基础法术抗性
        self.extra_attributes['magic_resistance'] = self.willpower * 2
        
        # 速度
        self.extra_attributes['speed'] = self.agility * 1.5
        
        # 命中率
        self.extra_attributes['accuracy'] = 80 + self.agility * 0.5
        
        # 闪避率
        self.extra_attributes['evasion'] = self.agility * 0.8
        
        # 暴击率
        self.extra_attributes['critical_rate'] = 5 + self.luck * 0.2
        
        # 暴击伤害
        self.extra_attributes['critical_damage'] = 150 + self.strength * 0.5
    
    def to_dict(self) -> Dict[str, Any]:
        """转换为字典格式"""
        result = {
            # 基础属性
            'strength': self.strength,
            'constitution': self.constitution,
            'agility': self.agility,
            'intelligence': self.intelligence,
            'willpower': self.willpower,
            'comprehension': self.comprehension,
            'luck': self.luck,
            
            # 修炼属性
            'spiritual_root_purity': self.spiritual_root_purity,
            'cultivation_level': self.cultivation_level,
            'max_cultivation': self.max_cultivation,
            'realm_level': self.realm_level,
            'realm_name': self.realm_name,
            
            # 资源属性
            'current_health': self.current_health,
            'max_health': self.max_health,
            'current_mana': self.current_mana,
            'max_mana': self.max_mana,
            'current_stamina': self.current_stamina,
            'max_stamina': self.max_stamina,
        }
        
        # 添加额外属性
        result.update(self.extra_attributes)
        
        return result
    
    @classmethod
    def from_dict(cls, data: Dict[str, Any]) -> 'CharacterAttributes':
        """从字典创建属性对象"""
        # 提取基础属性
        basic_attrs = {
            'strength': data.get('strength', 10),
            'constitution': data.get('constitution', 10),
            'agility': data.get('agility', 10),
            'intelligence': data.get('intelligence', 10),
            'willpower': data.get('willpower', 10),
            'comprehension': data.get('comprehension', 10),
            'luck': data.get('luck', 10),
            'spiritual_root_purity': data.get('spiritual_root_purity', 50),
            'cultivation_level': data.get('cultivation_level', 1),
            'max_cultivation': data.get('max_cultivation', 100),
            'realm_level': data.get('realm_level', 1),
            'realm_name': data.get('realm_name', '聚气期'),
            'current_health': data.get('current_health', 100),
            'max_health': data.get('max_health', 100),
            'current_mana': data.get('current_mana', 100),
            'max_mana': data.get('max_mana', 100),
            'current_stamina': data.get('current_stamina', 100),
            'max_stamina': data.get('max_stamina', 100),
        }
        
        # 创建对象
        attrs = cls(**basic_attrs)
        
        # 添加额外属性
        for key, value in data.items():
            if key not in basic_attrs:
                attrs.extra_attributes[key] = value
        
        return attrs


class AttributeSystem:
    """
    属性系统管理器
    
    负责属性的计算、修改和验证。
    """
    
    def __init__(self, expression_parser: ExpressionParser):
        """
        初始化属性系统
        
        Args:
            expression_parser: 表达式解析器
        """
        self.parser = expression_parser
        self.modifiers: Dict[str, List[Dict[str, Any]]] = {}
    
    def calculate_final_attribute(self, 
                                  character_attrs: CharacterAttributes,
                                  attr_name: str) -> float:
        """
        计算最终属性值（包含所有加成）
        
        Args:
            character_attrs: 角色属性
            attr_name: 属性名称
            
        Returns:
            最终属性值
        """
        base_value = character_attrs.get(attr_name)
        
        # 应用修饰器
        if attr_name in self.modifiers:
            for modifier in self.modifiers[attr_name]:
                if modifier['type'] == 'add':
                    base_value += modifier['value']
                elif modifier['type'] == 'multiply':
                    base_value *= modifier['value']
                elif modifier['type'] == 'formula':
                    # 使用表达式计算
                    context = character_attrs.to_dict()
                    base_value = self.parser.evaluate(
                        modifier['formula'], 
                        context
                    )
        
        return base_value
    
    def add_modifier(self, attr_name: str, modifier: Dict[str, Any]):
        """
        添加属性修饰器
        
        Args:
            attr_name: 属性名称
            modifier: 修饰器配置
        """
        if attr_name not in self.modifiers:
            self.modifiers[attr_name] = []
        
        self.modifiers[attr_name].append(modifier)
    
    def remove_modifier(self, attr_name: str, modifier_id: str):
        """
        移除属性修饰器
        
        Args:
            attr_name: 属性名称
            modifier_id: 修饰器ID
        """
        if attr_name in self.modifiers:
            self.modifiers[attr_name] = [
                m for m in self.modifiers[attr_name] 
                if m.get('id') != modifier_id
            ]
    
    def clear_modifiers(self, attr_name: Optional[str] = None):
        """
        清空修饰器
        
        Args:
            attr_name: 属性名称，为None时清空所有
        """
        if attr_name:
            self.modifiers.pop(attr_name, None)
        else:
            self.modifiers.clear()<|MERGE_RESOLUTION|>--- conflicted
+++ resolved
@@ -87,10 +87,7 @@
     extra_attributes: Dict[str, float] = field(default_factory=dict)
 
     def __getattr__(self, name: str) -> Any:
-<<<<<<< HEAD
-=======
-
->>>>>>> 188d30c1
+
         """Fallback to ``extra_attributes`` when attribute is missing."""
         extra = self.__dict__.get('extra_attributes', {})
         if name in extra:
@@ -100,15 +97,12 @@
         except AttributeError:
             raise AttributeError(f"{self.__class__.__name__} object has no attribute '{name}'")
 
-<<<<<<< HEAD
-=======
         """Fallback to extra_attributes for undefined fields."""
         extra = self.__dict__.get('extra_attributes', {})
         if name in extra:
             return extra[name]
         raise AttributeError(f"{self.__class__.__name__} object has no attribute '{name}'")
 
->>>>>>> 188d30c1
     def __setattr__(self, name: str, value: Any):
         annotations = self.__class__.__dict__.get('__annotations__', {})
         if name in annotations or name == 'extra_attributes':
