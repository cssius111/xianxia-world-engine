--- conflicted
+++ resolved
@@ -71,19 +71,16 @@
 
     # 修炼属性
     spiritual_root_purity: float = 50  # 灵根纯度 0-100
-<<<<<<< HEAD
     cultivation_level: int = 1  # 修为等级
     max_cultivation: int = 100  # 升级所需修炼值
     realm_level: int = 1  # 境界等级
     realm_name: str = "聚气期"  # 境界名称
 
-=======
     cultivation_level: int = 1         # 修为等级
     max_cultivation: int = 100         # 升级所需修炼值
     realm_level: int = 1               # 境界等级
     realm_name: str = "聚气期"         # 境界名称
     
->>>>>>> 89275b42
     # 资源属性（当前值/最大值）
     current_health: float = 100
     max_health: float = 100
@@ -107,20 +104,18 @@
     extra_attributes: Dict[str, float] = field(default_factory=dict)
 
     def __getattr__(self, name: str) -> Any:
-<<<<<<< HEAD
         """Fallback to ``extra_attributes`` when attribute is missing."""
         extra = self.__dict__.get("extra_attributes", {})
-=======
 
         """Fallback to ``extra_attributes`` when attribute is missing."""
         extra = self.__dict__.get('extra_attributes', {})
->>>>>>> 89275b42
+
         if name in extra:
             return extra[name]
         try:
             return super().__getattribute__(name)
         except AttributeError:
-<<<<<<< HEAD
+
             raise AttributeError(
                 f"{self.__class__.__name__} object has no attribute '{name}'"
             )
@@ -137,7 +132,6 @@
         """初始化后计算衍生属性"""
         self.calculate_derived_attributes()
 
-=======
             raise AttributeError(f"{self.__class__.__name__} object has no attribute '{name}'")
 
         """Fallback to extra_attributes for undefined fields."""
@@ -158,7 +152,6 @@
         """初始化后计算衍生属性"""
         self.calculate_derived_attributes()
     
->>>>>>> 89275b42
     def get(self, attr_name: str, default: float = 0.0) -> float:
         """
         获取属性值
@@ -179,11 +172,7 @@
 
         # 返回默认值
         return default
-<<<<<<< HEAD
-
-=======
-    
->>>>>>> 89275b42
+
     def set(self, attr_name: str, value: float):
         """
         设置属性值
@@ -262,20 +251,18 @@
             "comprehension": self.comprehension,
             "luck": self.luck,
             # 修炼属性
-<<<<<<< HEAD
             "spiritual_root_purity": self.spiritual_root_purity,
             "cultivation_level": self.cultivation_level,
             "max_cultivation": self.max_cultivation,
             "realm_level": self.realm_level,
             "realm_name": self.realm_name,
-=======
+
             'spiritual_root_purity': self.spiritual_root_purity,
             'cultivation_level': self.cultivation_level,
             'max_cultivation': self.max_cultivation,
             'realm_level': self.realm_level,
             'realm_name': self.realm_name,
             
->>>>>>> 89275b42
             # 资源属性
             "current_health": self.current_health,
             "max_health": self.max_health,
@@ -304,7 +291,6 @@
         """从字典创建属性对象"""
         # 提取基础属性
         basic_attrs = {
-<<<<<<< HEAD
             "strength": data.get("strength", 10),
             "constitution": data.get("constitution", 10),
             "agility": data.get("agility", 10),
@@ -332,7 +318,6 @@
             "evasion": data.get("evasion", 0),
             "critical_rate": data.get("critical_rate", 0),
             "critical_damage": data.get("critical_damage", 0),
-=======
             'strength': data.get('strength', 10),
             'constitution': data.get('constitution', 10),
             'agility': data.get('agility', 10),
@@ -351,7 +336,6 @@
             'max_mana': data.get('max_mana', 100),
             'current_stamina': data.get('current_stamina', 100),
             'max_stamina': data.get('max_stamina', 100),
->>>>>>> 89275b42
         }
 
         # 创建对象
