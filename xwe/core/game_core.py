# core/game_core.py
"""
游戏核心模块 - 修改版，集成了Roll系统

管理游戏主循环和状态。
"""

import logging
from typing import Any, Dict, List, Optional, Union
from pathlib import Path
from dataclasses import dataclass, field
import json
import os
from datetime import datetime

from ..engine.expression import ExpressionParser
from .item_system import item_system
from .data_loader import DataLoader
from .attributes import AttributeSystem
from .character import Character, CharacterType
from .inventory import Inventory
from .skills import SkillSystem
from .combat import CombatSystem, CombatState, CombatAction, CombatActionType
from .ai import AIController
from .command_parser import CommandParser, CommandType, ParsedCommand
from .nlp import NLPProcessor, NLPConfig
from ..world import WorldMap, LocationManager, EventSystem, AreaType, TimeSystem
# from ..npc import NPCManager, DialogueSystem, TradingSystem  # 移到使用时导入，避免循环依赖
from .roll_system import CharacterRoller  # 导入Roll系统

# 导入优化系统
from .chinese_dragon_art import get_dragon_art, get_dragon_for_scene
from .status_manager import StatusDisplayManager
from .achievement_system import AchievementSystem
from .command_router import CommandRouter, CommandPriority
from .immersive_event_system import ImmersiveEventSystem, EventType, SpecialEventHandler

logger = logging.getLogger(__name__)


@dataclass
class GameState:
    """游戏状态"""
    player: Optional[Character] = None
    current_location: str = "qingyun_city"
    current_combat: Optional[str] = None
<<<<<<< HEAD
    game_time: float = 0.0  # 游戏时间（小时）
    active_hours: float = 0.0  # 连续活动时长
=======
    game_time: int = 0  # 游戏时间（回合数）
    game_mode: str = "player"  # 游戏模式：player 或 dev
>>>>>>> cf39fb19
    flags: Dict[str, Any] = field(default_factory=dict)
    npcs: Dict[str, Character] = field(default_factory=dict)
    game_mode: str = "player"
    
    def to_dict(self) -> Dict[str, Any]:
        """转换为可序列化的字典"""
        return {
            'player': self.player.to_dict() if self.player else None,
            'current_location': self.current_location,
            'current_combat': self.current_combat,
            'game_time': self.game_time,
<<<<<<< HEAD
            'active_hours': self.active_hours,
=======
            'game_mode': self.game_mode,
>>>>>>> cf39fb19
            'flags': self.flags,
            'npcs': {npc_id: npc.to_dict() for npc_id, npc in self.npcs.items()},
            'game_mode': self.game_mode
        }
    
    @classmethod
    def from_dict(cls, data: Dict[str, Any]) -> 'GameState':
        """从字典创建游戏状态"""
        state = cls()

        if data.get('player'):
            state.player = Character.from_dict(data['player'])

        state.current_location = data.get('current_location', 'qingyun_city')
        state.current_combat = data.get('current_combat')
<<<<<<< HEAD
        state.game_time = data.get('game_time', 0.0)
        state.active_hours = data.get('active_hours', 0.0)
=======
        state.game_time = data.get('game_time', 0)
        state.game_mode = data.get('game_mode', 'player')
>>>>>>> cf39fb19
        state.flags = data.get('flags', {})
        if 'npcs' in data:
            state.npcs = {nid: Character.from_dict(nc) for nid, nc in data['npcs'].items()}

        state.game_mode = data.get('game_mode', 'player')

        return state


class GameCore:
    """
    游戏核心类
    
    管理所有游戏系统和主循环。
    """
    
    def __init__(self, data_path: Union[str, Path] | None = None, game_mode: str = "player") -> None:
        """
        初始化游戏核心
        
        Args:
            data_path: 数据文件路径
            game_mode: 运行模式（player 或 dev）
        """
        if getattr(self, "_initialized", False):
            logger.debug("GameCore 已初始化，跳过")
            return

        self._initialized = True

        # 初始化系统
        self.data_loader = DataLoader(data_path)
        self.parser = ExpressionParser()
        self.attribute_system = AttributeSystem(self.parser)
        self.skill_system = SkillSystem(self.data_loader, self.parser)
        self.combat_system = CombatSystem(self.skill_system, self.parser)
        self.ai_controller = AIController(self.skill_system)
        self.command_parser = CommandParser()
        
        # 初始化NLP处理器
        # 从环境变量获取LLM提供者
        llm_provider = os.getenv('LLM_PROVIDER', 'deepseek')
        
        nlp_config = NLPConfig(
            enable_llm=True,
            llm_provider=llm_provider,  # 使用真实的API
            fallback_to_rules=True,
            confidence_threshold=0.5  # 降低阈值，让更多命令被识别
        )
        self.nlp_processor = NLPProcessor(self.command_parser, nlp_config)
        
        # 初始化世界系统
        self.world_map = WorldMap()
        self.location_manager = LocationManager(self.world_map)
        self.event_system = EventSystem()
        self.time_system = TimeSystem()
        
        # 初始化NPC系统
        # 局部导入避免循环依赖
        from ..npc import NPCManager, DialogueSystem, TradingSystem
        
        self.dialogue_system = DialogueSystem()
        self.npc_manager = NPCManager(self.dialogue_system)
        self.trading_system = TradingSystem()
        
        # 初始化Roll系统
        self.character_roller = CharacterRoller()
        
        # 初始化优化系统
        self.status_manager = StatusDisplayManager()
        self.achievement_system = AchievementSystem()
        self.command_router = CommandRouter()
        self.immersive_event_system = ImmersiveEventSystem(self.output)
        
        # 游戏状态

        self.game_state = GameState(game_mode=game_mode)
        self.game_state = GameState()
        self.game_state.game_mode = game_mode
        self.game_mode = game_mode
        self.running = False
        
        # 输出缓冲
        self.output_buffer: List[str] = []
        
        # 临时保存的roll结果
        self.current_roll_result = None
        
        # 游戏统计
        self.stats = {
            'enemies_defeated': 0,
            'win_streak': 0,
            'areas_explored': set(),
            'cultivation_time': 0,
            'gold': 0
        }
        
        logger.info("游戏核心初始化完成")
    
    def start_new_game(self, player_name: str = "无名侠客") -> None:
        """
        开始新游戏 - 集成Roll系统
        
        Args:
            player_name: 玩家名称
        """
        # 设置游戏运行状态（修复主循环退出问题）
        self.running = True
        logger.info("[GameCore] 游戏已启动，进入运行状态")
        
        # 显示开场（使用中国龙艺术）
        self.output(get_dragon_for_scene('welcome'))
        self.output("")
        self.output("=== 仙侠世界 ===")
        self.output(f"欢迎来到玄苍界！")
        self.output("")
        self.output("在踏入这个充满机遇与危险的世界之前，")
        self.output("让我们先看看命运为你准备了什么样的开局...")
        self.output("")
        
        # 进入Roll流程（开发者模式可跳过）
        if self.game_state.game_mode == 'dev':
            roll_result = self.character_roller.roll()
            self.game_state.player = self._create_player_from_roll(player_name, roll_result)
            self._finalize_character_creation()
        else:
            self._character_creation_flow(player_name)
    def _character_creation_flow(self, player_name: str) -> None:
        """角色创建流程 - 使用Roll系统"""
        if self.game_state.game_mode != "player":
            roll_result = self.character_roller.roll()
            self._display_roll_result(roll_result)
            self.game_state.player = self._create_player_from_roll(player_name, roll_result)
            self._finalize_character_creation()
            return
        self.output("=== 开局Roll ===")
        self.output("你可以无限次重置角色面板，直到获得满意的属性。")
        self.output("每次Roll都会随机生成：灵根、命格、天赋、系统等。")
        self.output("")
        
        confirmed = False
        roll_count = 0
        best_roll = None
        best_score = 0
        
        while not confirmed:
            roll_count += 1
            
            # 执行Roll
            self.output(f"第 {roll_count} 次Roll...")
            self.output("-" * 60)
            
            roll_result = self.character_roller.roll()
            self.current_roll_result = roll_result
            
            # 显示Roll结果
            self._display_roll_result(roll_result)
            
            # 记录最佳结果
            if roll_result.combat_power > best_score:
                best_score = roll_result.combat_power
                best_roll = roll_result
            
            # 询问玩家
            self.output("")
            self.output("选项：")
            self.output("1. 使用这个角色开始游戏")
            self.output("2. 重新Roll")
            if roll_count > 1:
                self.output("3. 使用之前最好的角色")
            self.output("请选择 (输入数字):")
            
            # 等待玩家输入
            self.game_state.flags['waiting_for_roll_choice'] = True
            self.game_state.flags['roll_count'] = roll_count
            self.game_state.flags['best_roll'] = best_roll
            self.game_state.flags['player_name'] = player_name
            
            return  # 返回主循环等待输入
    
    def _display_roll_result(self, roll_result) -> None:
        """显示Roll结果"""
        # 基础信息
        self.output(f"姓名：{roll_result.name} ({roll_result.gender})")
        self.output(f"身份：{roll_result.identity} - {roll_result.identity_desc}")
        self.output("")
        
        # 基础属性
        self.output("【基础属性】")
        attrs = roll_result.attributes
        self.output(f"攻击力：{attrs['attack']:<3} 防御力：{attrs['defense']:<3} 气血值：{attrs['health']}")
        self.output(f"灵力值：{attrs['mana']:<3} 速度：{attrs['speed']:<3}   悟性：{attrs['comprehension']}")
        self.output(f"气运：{attrs['luck']:<3}   根骨：{attrs['constitution']:<3} 魅力：{attrs['charm']}")
        self.output("")
        
        # 灵根
        self.output(f"【灵根】{roll_result.spiritual_root_type}")
        self.output(f"属性：{', '.join(roll_result.spiritual_root_elements)}")
        self.output(f"说明：{roll_result.spiritual_root_desc}")
        self.output("")
        
        # 命格
        self.output(f"【命格】{roll_result.destiny} ({roll_result.destiny_rarity})")
        self.output(f"说明：{roll_result.destiny_desc}")
        self.output("")
        
        # 天赋
        self.output("【天赋】")
        for i, talent in enumerate(roll_result.talents, 1):
            self.output(f"{i}. {talent['name']} - {talent['description']}")
        self.output("")
        
        # 系统
        if roll_result.system:
            self.output(f"【系统】{roll_result.system['name']} ({roll_result.system['rarity']})")
            self.output(f"说明：{roll_result.system['description']}")
            self.output("功能：")
            for feature in roll_result.system['features']:
                self.output(f"  • {feature}")
            self.output("")
        
        # 综合评价
        self.output("【综合评价】")
        self.output(f"战斗力评分：{roll_result.combat_power}")
        self.output(f"总体评级：{roll_result.overall_rating}")
        
        if roll_result.special_tags:
            self.output(f"特殊标签：{', '.join(roll_result.special_tags)}")
            
        self.output("-" * 60)
    
    def _create_player_from_roll(self, name: str, roll_result) -> Character:
        """根据Roll结果创建玩家角色"""
        # 获取模板
        player_template = self.data_loader.get_player_template()
        
        # 创建角色
        character = Character.from_template(player_template.get('initial_state', {}))
        character.name = name
        character.character_type = CharacterType.PLAYER
        
        # 设置性别
        character.extra_data['gender'] = roll_result.gender
        character.extra_data['identity'] = roll_result.identity
        
        # 设置属性 - 需要映射Roll系统的属性到游戏系统
        # Roll系统：attack, defense, health, mana, speed, comprehension, luck, constitution, charm
        # 游戏系统：strength, constitution, agility, intelligence, willpower, comprehension, luck
        
        # 映射属性
        character.attributes.strength = roll_result.attributes.get('attack', 10) // 2
        character.attributes.constitution = roll_result.attributes.get('constitution', 10)
        character.attributes.agility = roll_result.attributes.get('speed', 10)
        character.attributes.intelligence = roll_result.attributes.get('mana', 100) // 10
        character.attributes.willpower = roll_result.attributes.get('defense', 10) // 2
        character.attributes.comprehension = roll_result.attributes.get('comprehension', 10)
        character.attributes.luck = roll_result.attributes.get('luck', 10)
        
        # 设置灵根
        character.spiritual_root = {
            'type': roll_result.spiritual_root_type,
            'elements': roll_result.spiritual_root_elements,
            'description': roll_result.spiritual_root_desc
        }
        
        # 设置命格
        character.extra_data['destiny'] = {
            'name': roll_result.destiny,
            'description': roll_result.destiny_desc,
            'rarity': roll_result.destiny_rarity,
            'effects': roll_result.destiny_effects
        }
        
        # 设置天赋
        character.extra_data['talents'] = roll_result.talents
        
        # 设置系统
        if roll_result.system:
            character.extra_data['system'] = roll_result.system
            # TODO: 实现系统功能
        
        # 重新计算衍生属性
        character.attributes.calculate_derived_attributes()
        
        # 添加初始技能
        for skill_id in player_template.get('initial_skills', []):
            character.learn_skill(skill_id)
        
        logger.info(f"根据Roll结果创建玩家角色: {name}")
        return character
    
    def _handle_roll_choice(self, choice: str) -> None:
        """处理Roll选择"""
        if not self.game_state.flags.get('waiting_for_roll_choice'):
            return
        
        roll_count = self.game_state.flags.get('roll_count', 0)
        best_roll = self.game_state.flags.get('best_roll')
        player_name = self.game_state.flags.get('player_name', '无名侠客')
        
        if choice == '1':
            # 使用当前角色
            if self.current_roll_result:
                # 使用玩家输入的名字替换Roll的随机名字
                final_name = player_name if player_name != "无名侠客" else self.current_roll_result.name
                
                self.game_state.player = self._create_player_from_roll(final_name, self.current_roll_result)
                self._finalize_character_creation()
                
        elif choice == '2':
            # 重新Roll
            self.game_state.flags['waiting_for_roll_choice'] = False
            self._character_creation_flow(player_name)
            
        elif choice == '3' and roll_count > 1 and best_roll:
            # 使用最佳角色
            final_name = player_name if player_name != "无名侠客" else best_roll.name
            self.game_state.player = self._create_player_from_roll(final_name, best_roll)
            self._finalize_character_creation()
            
        else:
            self.output("无效的选择，请输入对应的数字。")
    
    def _finalize_character_creation(self) -> None:
        """完成角色创建"""
        # 清理标志
        self.game_state.flags.pop('waiting_for_roll_choice', None)
        self.game_state.flags.pop('roll_count', None)
        self.game_state.flags.pop('best_roll', None)
        self.game_state.flags.pop('player_name', None)
        
        # 初始化游戏世界
        self._init_world()
        
        # 解锁第一个成就
        self.achievement_system.check_achievement('first_step', 1)

        if self.game_state.game_mode == 'dev':
            self.game_state.flags['gm_enabled'] = True
            self.output("[开发者模式] GM 指令已启用。")
        
        # 显示游戏开始
        self.output("")
        self.output("=== 游戏开始 ===")
        self.output(f"你是{self.game_state.player.extra_data.get('identity', '一名散修')}，")
        self.output("怀着对长生的渴望，踏上了艰难而充满机遇的修仙之路。")
        self.output("")
        self.output("输入 '帮助' 查看可用命令。")
        self.output("")
        
        # 显示初始位置
        self._show_location()
        
        # 触发开局事件
        self.immersive_event_system.start_event("start_journey", {
            'player': self.game_state.player,
            'location': self.game_state.current_location
        })
    
    def _create_player(self, name: str, template: Dict[str, Any]) -> Character:
        """创建玩家角色（旧方法，保留作为备用）"""
        # 使用模板创建角色
        character = Character.from_template(template.get('initial_state', {}))
        character.name = name
        character.character_type = CharacterType.PLAYER
        
        # 添加初始技能
        for skill_id in template.get('initial_skills', []):
            character.learn_skill(skill_id)
        
        logger.info(f"创建玩家角色: {name}")
        return character
    
    def _init_world(self) -> None:
        """初始化游戏世界"""
        # 加载世界配置
        world_config = self.data_loader.get_world_config()
        
        # 初始化默认地图
        from ..world.world_map import DEFAULT_MAP_DATA, Region
        for region_data in DEFAULT_MAP_DATA['regions']:
            region = Region.from_dict(region_data)
            self.world_map.add_region(region)
        
        for area_data in DEFAULT_MAP_DATA['areas']:
            from ..world.world_map import Area
            area = Area.from_dict(area_data)
            self.world_map.add_area(area)
        
        # 设置玩家初始位置
        if self.game_state.player:
            self.location_manager.set_location(self.game_state.player.id, "qingyun_city")
            self.game_state.current_location = "qingyun_city"
            self.world_map.discover_area("qingyun_city")
        
        # 创建一些初始NPC
        self._create_initial_npcs()
        
        logger.info("游戏世界初始化完成")
    
    def _create_initial_npcs(self) -> None:
        """创建初始NPC"""
        npc_templates = self.data_loader.get_npc_templates()
        
        # 在主城创建一些NPC
        if 'npcs' in npc_templates:
            for npc_data in npc_templates['npcs'][:3]:  # 只创建前3个
                # 检查是否有对应的NPC档案
                npc_name = npc_data.get('name', '')
                npc_id = None
                
                # 根据名称找到对应的NPC ID
                if '王' in npc_name and '板' in npc_name:
                    npc_id = 'npc_wang_boss'
                elif '云梦儿' in npc_name:
                    npc_id = 'npc_yun_menger'
                elif '李太虚' in npc_name:
                    npc_id = 'npc_li_taixu'
                
                if npc_id and npc_id in self.npc_manager.npc_profiles:
                    # 使用NPC管理器创建
                    npc = self.npc_manager.create_npc_character(npc_id, npc_data)
                    if npc:
                        self.game_state.npcs[npc_id] = npc
                        
                        # 设置NPC位置
                        profile = self.npc_manager.get_npc_profile(npc_id)
                        if profile and profile.home_location:
                            self.location_manager.set_location(npc_id, profile.home_location)
                            self.npc_manager.set_npc_location(npc_id, profile.home_location)
                        
                        logger.info(f"创建NPC: {npc.name} 于 {profile.home_location if profile else '未知'}")
                else:
                    # 使用旧方法创建
                    npc = Character.from_template(npc_data)
                    self.game_state.npcs[npc.id] = npc
                    
                    # 设置NPC位置
                    npc_location = npc.extra_data.get('location', 'qingyun_city')
                    if npc_location == '青云城':
                        npc_location = 'qingyun_city'  # 转换为区域ID
                    self.location_manager.set_location(npc.id, npc_location)
                    
                    logger.info(f"创建NPC: {npc.name} 于 {npc_location}")
    
    def process_command(self, input_text: str) -> None:
        """
        处理玩家命令
        
        Args:
            input_text: 玩家输入
        """
        if not self.running:
            return
        
        # 如果在等待Roll选择
        if self.game_state.flags.get('waiting_for_roll_choice'):
            self._handle_roll_choice(input_text.strip())
            return
        
        # 检查是否在对话中
        if self.game_state.flags.get('in_dialogue', False):
            # 处理对话选择
            if input_text.isdigit():
                choice_index = int(input_text) - 1
                dialogue_choices = self.game_state.flags.get('dialogue_choices', [])
                
                if 0 <= choice_index < len(dialogue_choices):
                    self._process_dialogue_choice(dialogue_choices[choice_index])
                else:
                    self.output("无效的选择。")
                return
            elif input_text.lower() in ['quit', 'exit', '退出对话', '结束对话']:
                self._end_dialogue()
                return
        
        # 使用命令路由器（优先级系统）
        # 设置NLP处理器
        def nlp_handler(text, context) -> Any:
            parsed = self.nlp_processor.parse(text, context)
            return {
                'command_type': parsed.command_type.value if parsed.command_type != CommandType.UNKNOWN else 'unknown',
                'parameters': {
                    'target': parsed.target,
                    'skill': parsed.parameters.get('skill'),
                    'location': parsed.parameters.get('location'),
                    **parsed.parameters
                }
            }
        
        self.command_router.set_nlp_handler(nlp_handler)
        
        # 设置当前上下文
        if self.game_state.current_combat:
            self.command_router.set_context('battle')
        else:
            self.command_router.set_context('exploration')
        
        # 路由命令
        cmd_type, params = self.command_router.route_command(input_text)
        
        # 如果命令不明确
        if cmd_type == 'unknown':
            self.output("我不太明白你的意思。")
            self.output("你可以说：")
            context = self._build_command_context()
            suggestions = self.nlp_processor.get_suggestions("", context)
            for suggestion in suggestions[:5]:
                self.output(f"  - {suggestion}")
            self.output("输入 '帮助' 查看所有命令。")
            return
        
        # 根据游戏状态处理命令
        if self.game_state.current_combat:
            self._process_combat_command_v2(cmd_type, params)
        else:
            self._process_normal_command_v2(cmd_type, params)

    
    def _build_command_context(self) -> Dict[str, Any]:
        """构建命令上下文"""
        context = {
            'current_location': self.game_state.current_location,
            'in_combat': bool(self.game_state.current_combat),
            'game_time': self.game_state.game_time
        }
        
        # 添加战斗上下文
        if self.game_state.current_combat:
            combat_state = self.combat_system.get_combat(self.game_state.current_combat)
            if combat_state:
                player = self.game_state.player
                enemies = combat_state.get_enemies(player)
                context['enemies'] = [
                    {'id': e.id, 'name': e.name, 'health_percent': e.attributes.current_health / e.attributes.max_health}
                    for e in enemies if e.is_alive
                ]
        
        # 添加可用技能
        if self.game_state.player:
            skills = self.skill_system.get_character_skills(self.game_state.player)
            context['available_skills'] = [skill.name for skill in skills]
        
        # 添加周围NPC
        npcs_here = [
            npc.name for npc in self.game_state.npcs.values()
            if npc.extra_data.get('location') == self.game_state.current_location
        ]
        if npcs_here:
            context['nearby_npcs'] = npcs_here

        return context

    def _advance_time(self, action: str, modifiers: Optional[Dict[str, str]] = None) -> None:
        """Advance in-game time using the TimeSystem."""
        self.time_system.advance_time(action, self.game_state, modifiers)
    
    def _process_normal_command(self, command: ParsedCommand) -> None:
        """处理非战斗状态的命令"""
        if command.command_type == CommandType.STATUS:
            self._show_status()
            
        elif command.command_type == CommandType.INVENTORY:
            self._show_inventory()
            
        elif command.command_type == CommandType.SKILLS:
            self._show_skills()
            
        elif command.command_type == CommandType.MAP:
            self._show_map()
            
        elif command.command_type == CommandType.CULTIVATE:
            self._do_cultivate()
            
        elif command.command_type == CommandType.ATTACK:
            if command.target:
                self._start_combat(command.target)
            else:
                self.output("攻击谁？")
                
        elif command.command_type == CommandType.EXPLORE:
            self._do_explore()
            
        elif command.command_type == CommandType.MOVE:
            if command.parameters.get('location'):
                self._do_move(command.parameters['location'])
            else:
                self.output("要去哪里？")
            
        elif command.command_type == CommandType.TALK:
            if command.target:
                self._do_talk(command.target)
            else:
                self.output("要和谁说话？")
            
        elif command.command_type == CommandType.HELP:
            self.output(self.command_parser.get_help_text())
            
        elif command.command_type == CommandType.SAVE:
            self._save_game()
            
        elif command.command_type == CommandType.QUIT:
            self._quit_game()
            
        else:
            self.output("无法理解的命令。输入 '帮助' 查看可用命令。")
    
    def _process_combat_command(self, command: ParsedCommand) -> None:
        """处理战斗状态的命令"""
        combat_state = self.combat_system.get_combat(self.game_state.current_combat)
        if not combat_state:
            return
        
        player = self.game_state.player
        
        # 构建战斗行动
        action = None
        
        if command.command_type == CommandType.ATTACK:
            # 普通攻击
            if command.target:
                target = self._find_combat_target(combat_state, command.target)
                if target:
                    action = CombatAction(
                        action_type=CombatActionType.ATTACK,
                        actor_id=player.id,
                        target_ids=[target.id]
                    )
                else:
                    self.output(f"找不到目标: {command.target}")
            else:
                # 自动选择目标
                enemies = combat_state.get_enemies(player)
                if enemies:
                    action = CombatAction(
                        action_type=CombatActionType.ATTACK,
                        actor_id=player.id,
                        target_ids=[enemies[0].id]
                    )
                    
        elif command.command_type == CommandType.USE_SKILL:
            # 使用技能
            skill_name = command.parameters.get('skill', '')
            skill = self._find_skill_by_name(skill_name)
            
            if skill and player.has_skill(skill.id):
                target = None
                if command.target:
                    target = self._find_combat_target(combat_state, command.target)
                
                if skill.target_type.value == 'self':
                    target_ids = [player.id]
                elif skill.target_type.value == 'single_enemy' and target:
                    target_ids = [target.id]
                elif skill.target_type.value == 'all_enemies':
                    enemies = combat_state.get_enemies(player)
                    target_ids = [e.id for e in enemies[:skill.max_targets]]
                else:
                    target_ids = []
                
                if target_ids or skill.target_type.value in ['self', 'all_enemies']:
                    action = CombatAction(
                        action_type=CombatActionType.SKILL,
                        actor_id=player.id,
                        target_ids=target_ids,
                        skill=skill.id
                    )
                else:
                    self.output(f"无法确定技能目标")
            else:
                self.output(f"你还没有学会技能: {skill_name}")
                
        elif command.command_type == CommandType.DEFEND:
            # 防御
            action = CombatAction(
                action_type=CombatActionType.DEFEND,
                actor_id=player.id
            )
            
        elif command.command_type == CommandType.FLEE:
            # 逃跑
            if self._try_flee():
                return
            else:
                self.output("逃跑失败！")
                action = CombatAction(
                    action_type=CombatActionType.WAIT,
                    actor_id=player.id
                )
        
        # 执行玩家行动
        if action:
            result = self.combat_system.execute_action(
                self.game_state.current_combat,
                action
            )
            
            # 显示结果
            self._show_combat_result(result)
            
            # NPC行动
            self._process_npc_turns(combat_state)
            
            # 检查战斗是否结束
            if combat_state.is_combat_over():
                self._end_combat(combat_state)
    
    def _find_combat_target(self, 
                            combat_state: CombatState, 
                            target_name: str) -> Optional[Character]:
        """在战斗中查找目标"""
        for char in combat_state.participants.values():
            if target_name in char.name and char.is_alive:
                return char
        return None
    
    def _find_skill_by_name(self, skill_name: str) -> Any:
        """通过名称查找技能"""
        for skill_id, skill in self.skill_system.skills.items():
            if skill_name in skill.name:
                return skill
        return None
    
    def _show_status(self) -> None:
        """显示角色状态"""
        player = self.game_state.player
        
        self.output("=== 角色状态 ===")
        self.output(f"姓名: {player.name}")
        self.output(f"性别: {player.extra_data.get('gender', '未知')}")
        self.output(f"身份: {player.extra_data.get('identity', '散修')}")
        self.output(f"境界: {player.get_realm_info()}")
        
        # 显示灵根
        if hasattr(player, 'spiritual_root') and player.spiritual_root:
            root = player.spiritual_root
            self.output(f"灵根: {root.get('type', '未知')} - {', '.join(root.get('elements', []))}属性")
        else:
            self.output(f"灵根: {player.get_spiritual_root_description()}")
        
        # 显示命格
        destiny = player.extra_data.get('destiny')
        if destiny:
            self.output(f"命格: {destiny['name']} ({destiny['rarity']})")
        
        # 显示系统
        system = player.extra_data.get('system')
        if system:
            self.output(f"系统: {system['name']} ({system['rarity']})")
        
        self.output("")
        
        # 资源状态
        self.output(f"气血: {player.attributes.current_health:.0f}/{player.attributes.max_health:.0f}")
        self.output(f"灵力: {player.attributes.current_mana:.0f}/{player.attributes.max_mana:.0f}")
        self.output(f"体力: {player.attributes.current_stamina:.0f}/{player.attributes.max_stamina:.0f}")
        self.output("")
        
        # 属性
        self.output("【基础属性】")
        self.output(f"力量: {player.attributes.strength}")
        self.output(f"体质: {player.attributes.constitution}")
        self.output(f"敏捷: {player.attributes.agility}")
        self.output(f"智力: {player.attributes.intelligence}")
        self.output(f"意志: {player.attributes.willpower}")
        self.output(f"悟性: {player.attributes.comprehension}")
        self.output(f"福缘: {player.attributes.luck}")
        self.output("")
        
        # 战斗属性
        self.output("【战斗属性】")
        self.output(f"攻击力: {player.attributes.get('attack_power'):.0f}")
        self.output(f"法术威力: {player.attributes.get('spell_power'):.0f}")
        self.output(f"防御力: {player.attributes.get('defense'):.0f}")
        self.output(f"法术抗性: {player.attributes.get('magic_resistance'):.0f}")
        
        # 天赋
        talents = player.extra_data.get('talents', [])
        if talents:
            self.output("")
            self.output("【天赋】")
            for talent in talents:
                self.output(f"- {talent['name']}: {talent['description']}")
        
        # 状态效果
        if player.status_effects.effects:
            self.output("")
            self.output("【状态效果】")
            for status in player.status_effects.get_status_summary():
                self.output(f"- {status}")
    
    def _show_inventory(self) -> None:
        """显示背包"""
        player = self.game_state.player
        
        self.output("=== 背包 ===")
        
        if len(player.inventory) == 0:
            self.output("背包是空的。")
        else:
            for name, qty in player.inventory.list_items():
                self.output(f"- {name} x{qty}")
    
    def _show_skills(self) -> None:
        """显示技能列表"""
        player = self.game_state.player
        skills = self.skill_system.get_character_skills(player)
        
        self.output("=== 技能列表 ===")
        
        if not skills:
            self.output("你还没有学会任何技能。")
        else:
            for skill in skills:
                status = ""
                if skill.current_cooldown > 0:
                    status = f" (冷却: {skill.current_cooldown}回合)"
                
                self.output(f"{skill.name}{status}")
                self.output(f"  {skill.description}")
                self.output(f"  消耗: 灵力{skill.mana_cost} 体力{skill.stamina_cost}")
                self.output("")
    
    def _show_map(self) -> None:
        """显示地图"""
        player = self.game_state.player
        if not player:
            return
            
        current_area_id = self.location_manager.get_location(player.id)
        if not current_area_id:
            self.output("你不知道自己在哪里。")
            return
            
        current_area = self.world_map.get_area(current_area_id)
        if not current_area:
            return
            
        self.output("=== 当前位置 ===")
        self.output(f"你在: {current_area.name}")
        self.output(f"危险等级: {'★' * current_area.danger_level}")
        self.output("")
        
        # 显示已发现的大区域
        regions_info = self.world_map.get_regions_info()
        if regions_info:
            self.output("【已知大区域】")
            for region in regions_info:
                if region['discovered_areas'] > 0:
                    self.output(f"- {region['name']} "
                              f"(探索度: {region['discovered_areas']}/{region['total_areas']})")
            self.output("")
        
        # 显示附近区域
        nearby_areas = self.location_manager.get_nearby_areas(player.id)
        if nearby_areas:
            self.output("【可前往的地点】")
            for area_info in nearby_areas:
                status = "已探索" if area_info['discovered'] else "未探索"
                danger = '★' * area_info['danger_level']
                self.output(f"- {area_info['name']} ({area_info['type']}) "
                          f"[危险: {danger}] [{status}]")
    
    def _show_location(self) -> None:
        """显示当前位置"""
        player = self.game_state.player
        if not player:
            return
            
        # 获取区域描述
        description = self.location_manager.get_area_description(player.id)
        self.output(description)
        
        # 显示可交互的NPC
        current_location = self.location_manager.get_location(player.id)
        if current_location:
            available_npcs = self.npc_manager.get_available_npcs(current_location, player.id)
            if available_npcs:
                self.output("\n可交互的人物：")
                for npc_info in available_npcs:
                    title = f" ({npc_info['title']})" if npc_info.get('title') else ""
                    merchant = " [商人]" if npc_info.get('is_merchant') else ""
                    self.output(f"- {npc_info['name']}{title}{merchant}")
    
    def _do_cultivate(self) -> None:
        """修炼"""
        player = self.game_state.player
        
        # 进入修炼场景
        self.status_manager.enter_context('cultivation')
        
        # 使用事件系统处理修炼
        duration = 1  # 默认修炼1天
        exp_gained = SpecialEventHandler.handle_cultivation_event(
            self.immersive_event_system,
            {'attributes': player.attributes},
            duration
        )
        
        # 恢复资源
        mana_recovery = player.attributes.max_mana * 0.3
        stamina_recovery = player.attributes.max_stamina * 0.5
        
        player.restore_mana(mana_recovery)
        player.restore_stamina(stamina_recovery)
        
        self.output(f"同时恢复了 {mana_recovery:.0f} 点灵力和 {stamina_recovery:.0f} 点体力")
        
        # 更新统计
        self.stats['cultivation_time'] += 1
        
        # 检查成就
        if self.stats['cultivation_time'] == 1:
            self.achievement_system.check_achievement('first_cultivation', 1)
        self.achievement_system.check_achievement('cultivation_100h', self.stats['cultivation_time'])
        
        # 退出修炼场景
        self.status_manager.exit_context()
    
    def _do_explore(self) -> None:
        """探索"""
        player = self.game_state.player
        if not player:
            return
            
        self.output("你仔细探索周围的环境...")
        self.output("")
        
        # 使用位置管理器探索
        result = self.location_manager.explore_area(player.id)
        
        if not result['success']:
            self.output(result['message'])
            return
        
        # 显示探索结果
        if result['discovered_features']:
            self.output("你发现了一些特殊地点：")
            for feature in result['discovered_features']:
                self.output(f"- {feature}")
            self.output("")
        
        if result['found_items']:
            self.output("你找到了一些物品：")
            for item in result['found_items']:
                self.output(f"- {item['quantity']}份{item['type']}")
                player.inventory.add(item['type'], item['quantity'])
            self.output("")
        
        if result['found_npcs']:
            self.output("你遇到了：")
            for npc_id in result['found_npcs']:
                npc = self.game_state.npcs.get(npc_id)
                if npc:
                    self.output(f"- {npc.name}")
            self.output("")
        
        if result['triggered_events']:
            # 处理触发的事件
            for event_name in result['triggered_events']:
                if event_name == "遭遇低阶妖兽":
                    self.output("你遇到了一只低阶妖兽！")
                    self._start_combat("低阶妖兽")
                    return
        
        if not any([result['discovered_features'], result['found_items'], 
                   result['found_npcs'], result['triggered_events']]):
            self.output("你没有发现什么特别的东西。")
    
    def _do_move(self, location_name: str) -> None:
        """移动到新位置"""
        player = self.game_state.player
        if not player:
            return
        
        # 查找目标区域
        target_area_id = None
        current_area_id = self.location_manager.get_location(player.id)
        
        if current_area_id:
            # 在附近区域中查找
            nearby_areas = self.location_manager.get_nearby_areas(player.id)
            for area_info in nearby_areas:
                if location_name in area_info['name']:
                    target_area_id = area_info['id']
                    break
        
        if not target_area_id:
            # 在所有区域中查找
            for area_id, area in self.world_map.areas.items():
                if location_name in area.name:
                    target_area_id = area_id
                    break
        
        if not target_area_id:
            self.output(f"找不到地点：{location_name}")
            self.output("使用 '地图' 命令查看可去的地点。")
            return
        
        # 检查是否可以直接移动
        current_area = self.world_map.get_area(current_area_id)
        target_area = self.world_map.get_area(target_area_id)
        
        if target_area_id in current_area.connected_areas:
            # 直接移动
            success, message = self.location_manager.move_entity(
                player.id, target_area_id, player.attributes.cultivation_level
            )
            
            if success:
                self.output(message)
                # 更新游戏状态
                # store区域ID保持一致
                self.game_state.current_location = target_area_id
                logger.debug(f"玩家移动到 {target_area.name} (ID: {target_area_id})")
                
                # 消耗体力
                stamina_cost = 10  # 基础体力消耗
                player.consume_stamina(stamina_cost)
                self.output(f"消耗了{stamina_cost}点体力")
                
                # 显示新位置
                self.output("")
                self._show_location()
                
                # 检查事件
                self._check_area_events()
            else:
                self.output(message)
        else:
            # 需要规划路线
            travel_info = self.location_manager.plan_travel(player.id, target_area_id)
            if travel_info:
                self.output(f"{target_area.name}不在附近，需要经过{travel_info.distance}个区域。")
                self.output(f"预计消耗{travel_info.stamina_cost}点体力。")
                # TODO: 实现长途旅行
            else:
                self.output(f"无法到达{target_area.name}，可能需要特殊条件。")
    
    def _check_area_events(self) -> None:
        """检查区域事件"""
        player = self.game_state.player
        if not player:
            return
            
        current_area_id = self.location_manager.get_location(player.id)
        current_area = self.world_map.get_area(current_area_id)
        
        if not current_area:
            return
        
        # 构建事件上下文
        event_context = {
            'game_time': self.game_state.game_time,
            'location': current_area_id,
            'location_type': current_area.type.value,
            'player_level': player.attributes.cultivation_level,
            'last_action': 'move'
        }
        
        # 检查可触发的事件
        triggered_events = self.event_system.check_triggers(event_context)
        
        if triggered_events:
            # 触发第一个事件
            event = triggered_events[0]
            result = self.event_system.trigger_event(event.id, event_context)
            
            if result:
                self.output("")
                self.output("=== 事件 ===")
                self.output(result['intro_text'])
                # TODO: 处理事件选项
    
    def _do_talk(self, target_name: str) -> None:
        """与NPC对话"""
        player = self.game_state.player
        if not player:
            return
        
        # 获取当前位置
        current_location = self.location_manager.get_location(player.id)
        if not current_location:
            self.output("你不知道自己在哪里。")
            return
        
        # 查找NPC
        npc_found = None
        npc_id = None
        
        # 在当前位置的NPC中查找
        available_npcs = self.npc_manager.get_available_npcs(current_location, player.id)
        for npc_info in available_npcs:
            if target_name in npc_info['name']:
                npc_id = npc_info['id']
                npc_found = npc_info
                break
        
        if not npc_found:
            self.output(f"这里没有叫{target_name}的人。")
            return
        
        # 检查是否已经在对话中
        active_dialogue = self.dialogue_system.get_active_dialogue(player.id)
        if active_dialogue:
            self.output("你正在与其他人对话。")
            return
        
        # 开始对话
        self.output(f"\n你走向{npc_found['name']}。")
        
        # 构建对话上下文
        dialogue_context = {
            'player_id': player.id,
            'player_level': player.attributes.cultivation_level,
            'player_faction': player.extra_data.get('faction', ''),
            'npc_relationship': npc_found.get('relationship', 0),
            'flags': self.game_state.flags,
            'spirit_stones': item_system.get_spirit_stones(player.id)
        }
        
        # 开始对话
        first_node = self.npc_manager.start_dialogue(
            player.id, npc_id, game_time=self.game_state.game_time
        )
        if first_node:
            self._display_dialogue_node(first_node, npc_found['name'])
        else:
            self.output(f"{npc_found['name']}似乎不想说话。")
    
    def _display_dialogue_node(self, node, npc_name: str) -> None:
        """显示对话节点"""
        if not node:
            return
        
        # 显示说话者和内容
        if node.speaker == 'player':
            speaker = self.game_state.player.name
        elif node.speaker == 'system':
            speaker = ''
        else:
            speaker = node.speaker if node.speaker != 'npc' else npc_name
        
        if speaker:
            self.output(f"\n{speaker}：{node.text}")
        else:
            self.output(f"\n{node.text}")
        
        # 如果是选择节点，显示选项
        if node.type.value == 'choice':
            player = self.game_state.player
            context = {
                'player_level': player.attributes.cultivation_level,
                'npc_relationship': self.npc_manager.get_relationship(player.id, node.id),
                'flags': self.game_state.flags
            }
            
            choices = self.dialogue_system.get_active_dialogue(player.id).get_available_choices(context)
            if choices:
                self.output("\n请选择：")
                for i, choice in enumerate(choices, 1):
                    self.output(f"{i}. {choice.text}")
                
                # 设置游戏状态为对话模式
                self.game_state.flags['in_dialogue'] = True
                self.game_state.flags['dialogue_choices'] = [c.id for c in choices]
        
        # 如果是文本节点，自动继续
        elif node.type.value == 'text' and node.next_node:
            dialogue = self.dialogue_system.get_active_dialogue(player.id)
            if dialogue:
                context = {
                    'player_id': player.id,
                    'player_level': player.attributes.cultivation_level
                }
                next_node = dialogue.advance(context)
                if next_node:
                    self._display_dialogue_node(next_node, npc_name)
                else:
                    self._end_dialogue()
    
    def _end_dialogue(self) -> None:
        """结束对话"""
        player = self.game_state.player
        if player:
            self.dialogue_system.end_dialogue(player.id)
        
        # 清除对话状态
        if 'in_dialogue' in self.game_state.flags:
            del self.game_state.flags['in_dialogue']
        if 'dialogue_choices' in self.game_state.flags:
            del self.game_state.flags['dialogue_choices']
        
        self.output("\n[对话结束]")
    
    def _process_dialogue_choice(self, choice_id: str) -> None:
        """处理对话选择"""
        player = self.game_state.player
        if not player:
            return
        
        # 获取当前对话
        dialogue = self.dialogue_system.get_active_dialogue(player.id)
        if not dialogue:
            self._end_dialogue()
            return
        
        # 构建上下文
        context = {
            'player_id': player.id,
            'player_level': player.attributes.cultivation_level,
            'npc_relationship': self.npc_manager.get_relationship(player.id, dialogue.npc_id),
            'flags': self.game_state.flags,
            'spirit_stones': item_system.get_spirit_stones(player.id)
        }
        
        # 处理选择
        next_node = self.dialogue_system.advance_dialogue(player.id, context, choice_id)
        
        # 处理对话结果
        if 'rewards' in context:
            for reward in context['rewards']:
                if reward['type'] == 'exp':
                    self.output(f"\n获得了{reward['amount']}点修为！")
                elif reward['type'] == 'item':
                    item_id = reward.get('id')
                    qty = reward.get('quantity', 1)
                    item_system.add_item(player.id, item_id, qty)
                    self.output(f"\n获得了{item_id} x{qty}！")
        
        # 如果关系变化
        if 'npc_relationship' in context:
            self.npc_manager.npc_relationships[player.id][dialogue.npc_id] = context['npc_relationship']
        
        # 如果有动作
        if next_node and next_node.action == 'open_shop':
            # TODO: 打开商店
            self.output("\n[商店功能尚未完全实现]")
            # 继续对话
            context['shop_closed'] = True
            next_node = self.dialogue_system.advance_dialogue(player.id, context)
        
        # 显示下一个节点
        if next_node:
            # 获取NPC名称
            npc_profile = self.npc_manager.get_npc_profile(dialogue.npc_id)
            npc_name = npc_profile.name if npc_profile else '未知'
            self._display_dialogue_node(next_node, npc_name)
        else:
            self._end_dialogue()
    
    def _start_combat(self, target_name: str) -> None:
        """开始战斗"""
        # 创建战斗
        combat_id = f"combat_{self.game_state.game_time}"
        combat_state = self.combat_system.create_combat(combat_id)
        
        # 添加玩家
        player = self.game_state.player
        combat_state.add_participant(player, "player_team")
        
        # 查找或创建敌人
        enemy = None
        
        # 先从已有NPC中查找
        for npc in self.game_state.npcs.values():
            if target_name in npc.name:
                enemy = npc
                break
        
        # 如果没找到，创建一个临时敌人
        if not enemy:
            if target_name == "低阶妖兽":
                enemy = self._create_monster("低阶妖兽", level=1)
            else:
                self.output(f"找不到目标: {target_name}")
                self.combat_system.end_combat(combat_id)
                return
        
        # 添加敌人
        combat_state.add_participant(enemy, "enemy_team")
        
        # 设置当前战斗
        self.game_state.current_combat = combat_id
        
        # 进入战斗场景
        self.status_manager.enter_context('battle')
        
        # 显示战斗开始（使用中国龙）
        self.output("")
        self.output(get_dragon_for_scene('battle'))
        self.output("")
        self.output("=== 战斗开始 ===")
        self.output(f"{player.name} VS {enemy.name}")
        self.output("")
        
        # 显示敌人信息
        self.output(f"{enemy.name} - {enemy.get_realm_info()}")
        self.output(f"状态: {enemy.get_status_description()}")
        self.output("")
        
        # 如果敌人先手
        if enemy.attributes.get('speed') > player.attributes.get('speed'):
            self.output(f"{enemy.name} 速度更快，先发制人！")
            self._process_npc_turns(combat_state)
    
    def _create_monster(self, name: str, level: int) -> Character:
        """创建怪物"""
        monster = Character(
            name=name,
            character_type=CharacterType.MONSTER
        )
        
        # 设置属性
        monster.attributes.cultivation_level = level
        monster.attributes.strength = 8 + level * 2
        monster.attributes.constitution = 10 + level * 2
        monster.attributes.agility = 6 + level
        
        # 重新计算衍生属性
        monster.attributes.calculate_derived_attributes()
        
        # 设置AI
        monster.ai_profile = 'aggressive'
        
        # 添加基础技能
        monster.learn_skill('basic_attack')
        
        return monster
    
    def _process_npc_turns(self, combat_state: CombatState) -> None:
        """处理NPC回合"""
        player = self.game_state.player
        
        for character in combat_state.participants.values():
            if character.id == player.id or not character.is_alive:
                continue
            
            # AI决策
            action = self.ai_controller.decide_action(character, combat_state)
            
            # 执行行动
            result = self.combat_system.execute_action(
                self.game_state.current_combat,
                action
            )
            
            # 显示结果
            self._show_combat_result(result, is_player=False)
            
            # 检查玩家是否死亡
            if not player.is_alive:
                self.output("")
                self.output("你被击败了！")
                self._game_over()
                break
    
    def _show_combat_result(self, result, is_player: bool = True) -> None:
        """显示战斗结果"""
        if not result.success:
            self.output(f"行动失败: {result.message}")
            return
        
        # 显示伤害
        for target_id, damage_info in result.damage_dealt.items():
            target = self.combat_system.get_combat(
                self.game_state.current_combat
            ).participants.get(target_id)
            
            if target:
                if damage_info.is_evaded:
                    self.output(f"{target.name} 闪避了攻击！")
                else:
                    damage_text = f"{damage_info.damage:.0f}"
                    if damage_info.is_critical:
                        damage_text = f"暴击！{damage_text}"
                    
                    self.output(f"对 {target.name} 造成了 {damage_text} 点伤害")
                    
                    # 显示目标状态
                    if target.is_alive:
                        health_percent = target.attributes.current_health / target.attributes.max_health
                        if health_percent < 0.3:
                            self.output(f"{target.name} 已经岌岌可危！")
                    else:
                        self.output(f"{target.name} 被击败了！")
        
        # 显示治疗
        for target_id, heal_amount in result.healing_done.items():
            target = self.combat_system.get_combat(
                self.game_state.current_combat
            ).participants.get(target_id)
            
            if target:
                self.output(f"{target.name} 恢复了 {heal_amount:.0f} 点生命")
        
        # 显示效果
        for effect in result.effects_applied:
            self.output(f"施加了效果: {effect.name}")
        
        self.output("")
    
    def _try_flee(self) -> bool:
        """尝试逃跑"""
        import random
        
        player = self.game_state.player
        combat_state = self.combat_system.get_combat(self.game_state.current_combat)
        
        # 基于速度计算逃跑成功率
        enemies = combat_state.get_enemies(player)
        if not enemies:
            return True
        
        avg_enemy_speed = sum(e.attributes.get('speed') for e in enemies) / len(enemies)
        player_speed = player.attributes.get('speed')
        
        flee_chance = min(0.9, max(0.1, player_speed / (player_speed + avg_enemy_speed)))
        
        if random.random() < flee_chance:
            self.output("你成功逃离了战斗！")
            self._end_combat(combat_state, fled=True)
            return True
        
        return False
    
    def _end_combat(self, combat_state: CombatState, fled: bool = False) -> None:
        """结束战斗"""
        if not fled:
            # 战斗胜利
            winner = combat_state.get_winning_team()
            if winner == "player_team":
                self.output("")
                self.output("=== 战斗胜利 ===")
                
                # 更新统计
                self.stats['enemies_defeated'] += 1
                self.stats['win_streak'] += 1
                
                # 检查成就
                if self.stats['enemies_defeated'] == 1:
                    self.achievement_system.check_achievement('first_battle', 1)
                self.achievement_system.check_achievement('warrior_10', self.stats['enemies_defeated'])
                self.achievement_system.check_achievement('warrior_50', self.stats['enemies_defeated'])
                self.achievement_system.check_achievement('win_streak_10', self.stats['win_streak'])
                
                # 检查是否无伤胜利
                player = self.game_state.player
                if player.attributes.current_health == player.attributes.max_health:
                    self.achievement_system.check_achievement('no_damage_win', 1)
                
                # 获得奖励
                item_system.add_item(player.id, 'spirit_stones', 10)
                item_system.add_item(player.id, 'monster_loot', 1)
                self.output("获得了10枚灵石和战利品！")
            else:
                self.output("")
                self.output("=== 战斗失败 ===")
                self.stats['win_streak'] = 0  # 重置连胜
        else:
            self.stats['win_streak'] = 0  # 逃跑也重置连胜
        
        # 退出战斗场景
        self.status_manager.exit_context()
        
        # 清理战斗状态
        self.combat_system.end_combat(self.game_state.current_combat)
        self.game_state.current_combat = None
        
        self.output("")
        self._show_location()
    
    def _save_game(self) -> None:
        """保存游戏"""
        try:
            # 创建存档目录
            save_dir = "saves"
            if not os.path.exists(save_dir):
                os.makedirs(save_dir)
            
            # 生成存档文件名
            timestamp = datetime.now().strftime("%Y%m%d_%H%M%S")
            filename = f"{save_dir}/save_{timestamp}.json"
            
            # 保存游戏状态
            save_data = {
                'version': '1.0.0',
                'timestamp': timestamp,
                'game_state': self.game_state.to_dict()
            }
            
            with open(filename, 'w', encoding='utf-8') as f:
                json.dump(save_data, f, ensure_ascii=False, indent=2)
            
            self.output(f"游戏已保存: {filename}")
            
        except Exception as e:
            self.output(f"保存失败: {e}")
            logger.error(f"保存游戏失败: {e}")
    
    def _quit_game(self) -> None:
        """退出游戏"""
        self.output("是否保存游戏？(y/n)")
        # TODO: 实现确认机制
        
        self.running = False
        self.output("感谢游戏，再见！")
    
    def _game_over(self) -> None:
        """游戏结束"""
        self.running = False
        self.output("")
        self.output("=== 游戏结束 ===")
        self.output("你的修仙之路到此为止...")
    
    def output(self, text: str) -> None:
        """
        输出文本
        
        Args:
            text: 要输出的文本
        """
        self.output_buffer.append(text)
    
    def get_output(self) -> List[str]:
        """
        获取并清空输出缓冲
        
        Returns:
            输出文本列表
        """
        output = self.output_buffer.copy()
        self.output_buffer.clear()
        return output
    
    def is_running(self) -> bool:
        """游戏是否在运行"""
        return self.running

    def run(self) -> Any:
        """运行游戏"""
        return self.main_loop()
    
    def _process_normal_command_v2(self, cmd_type: str, params: Dict[str, Any]) -> None:
        """处理非战斗状态的命令（新版）"""
        if cmd_type == 'status':
            self._show_status()
            
        elif cmd_type == 'inventory':
            self._show_inventory()
            
        elif cmd_type == 'skills':
            self._show_skills()
            
        elif cmd_type == 'map':
            self._show_map()

        elif cmd_type == 'cultivate':
            self._do_cultivate()
            self._advance_time('cultivate_basic')
            
        elif cmd_type == 'attack':
            if params.get('target'):
                self._start_combat(params['target'])
            else:
                self.output("攻击谁？")
                
        elif cmd_type == 'explore':
            self._do_explore()
            self._advance_time('explore_area')
            
        elif cmd_type == 'move':
            if params.get('location'):
                self._do_move(params['location'])
                self._advance_time('move_location')
            else:
                self.output("要去哪里？")
            
        elif cmd_type == 'talk':
            if params.get('target'):
                self._do_talk(params['target'])
                self._advance_time('npc_conversation')
            else:
                self.output("要和谁说话？")
            
        elif cmd_type == 'help':
            self._show_help()
            
        elif cmd_type == 'save':
            self._save_game()
            
        elif cmd_type == 'quit':
            self._quit_game()
            
        else:
            self.output("无法理解的命令。输入 '帮助' 查看可用命令。")
    
    def _process_combat_command_v2(self, cmd_type: str, params: Dict[str, Any]) -> None:
        """处理战斗状态的命令（新版）"""
        combat_state = self.combat_system.get_combat(self.game_state.current_combat)
        if not combat_state:
            return
        
        player = self.game_state.player
        
        # 构建战斗行动
        action = None
        
        if cmd_type == 'attack':
            # 普通攻击
            if params.get('target'):
                target = self._find_combat_target(combat_state, params['target'])
                if target:
                    action = CombatAction(
                        action_type=CombatActionType.ATTACK,
                        actor_id=player.id,
                        target_ids=[target.id]
                    )
                else:
                    self.output(f"找不到目标: {params['target']}")
            else:
                # 自动选择目标
                enemies = combat_state.get_enemies(player)
                if enemies:
                    action = CombatAction(
                        action_type=CombatActionType.ATTACK,
                        actor_id=player.id,
                        target_ids=[enemies[0].id]
                    )
                    
        elif cmd_type == 'use_skill':
            # 使用技能
            skill_name = params.get('skill', '')
            skill = self._find_skill_by_name(skill_name)
            
            if skill and player.has_skill(skill.id):
                target = None
                if params.get('target'):
                    target = self._find_combat_target(combat_state, params['target'])
                
                if skill.target_type.value == 'self':
                    target_ids = [player.id]
                elif skill.target_type.value == 'single_enemy' and target:
                    target_ids = [target.id]
                elif skill.target_type.value == 'all_enemies':
                    enemies = combat_state.get_enemies(player)
                    target_ids = [e.id for e in enemies[:skill.max_targets]]
                else:
                    target_ids = []
                
                if target_ids or skill.target_type.value in ['self', 'all_enemies']:
                    action = CombatAction(
                        action_type=CombatActionType.SKILL,
                        actor_id=player.id,
                        target_ids=target_ids,
                        skill=skill.id
                    )
                else:
                    self.output(f"无法确定技能目标")
            else:
                self.output(f"你还没有学会技能: {skill_name}")
                
        elif cmd_type == 'defend':
            # 防御
            action = CombatAction(
                action_type=CombatActionType.DEFEND,
                actor_id=player.id
            )
            
        elif cmd_type == 'flee':
            # 逃跑
            if self._try_flee():
                return
            else:
                self.output("逃跑失败！")
                action = CombatAction(
                    action_type=CombatActionType.WAIT,
                    actor_id=player.id
                )
        
        # 执行玩家行动
        if action:
            result = self.combat_system.execute_action(
                self.game_state.current_combat,
                action
            )
            
            # 显示结果
            self._show_combat_result(result)
            
            # NPC行动
            self._process_npc_turns(combat_state)
            
            # 检查战斗是否结束
            if combat_state.is_combat_over():
                self._end_combat(combat_state)
    
    def _show_help(self) -> None:
        """显示帮助（使用中国龙和优先级系统）"""
        self.output(get_dragon_for_scene('help'))
        self.output("")
        self.output(self.command_router.get_help_text())<|MERGE_RESOLUTION|>--- conflicted
+++ resolved
@@ -44,13 +44,12 @@
     player: Optional[Character] = None
     current_location: str = "qingyun_city"
     current_combat: Optional[str] = None
-<<<<<<< HEAD
+
     game_time: float = 0.0  # 游戏时间（小时）
     active_hours: float = 0.0  # 连续活动时长
-=======
     game_time: int = 0  # 游戏时间（回合数）
     game_mode: str = "player"  # 游戏模式：player 或 dev
->>>>>>> cf39fb19
+
     flags: Dict[str, Any] = field(default_factory=dict)
     npcs: Dict[str, Character] = field(default_factory=dict)
     game_mode: str = "player"
@@ -62,11 +61,11 @@
             'current_location': self.current_location,
             'current_combat': self.current_combat,
             'game_time': self.game_time,
-<<<<<<< HEAD
+
             'active_hours': self.active_hours,
-=======
+
             'game_mode': self.game_mode,
->>>>>>> cf39fb19
+
             'flags': self.flags,
             'npcs': {npc_id: npc.to_dict() for npc_id, npc in self.npcs.items()},
             'game_mode': self.game_mode
@@ -82,13 +81,13 @@
 
         state.current_location = data.get('current_location', 'qingyun_city')
         state.current_combat = data.get('current_combat')
-<<<<<<< HEAD
+
         state.game_time = data.get('game_time', 0.0)
         state.active_hours = data.get('active_hours', 0.0)
-=======
+
         state.game_time = data.get('game_time', 0)
         state.game_mode = data.get('game_mode', 'player')
->>>>>>> cf39fb19
+
         state.flags = data.get('flags', {})
         if 'npcs' in data:
             state.npcs = {nid: Character.from_dict(nc) for nid, nc in data['npcs'].items()}
