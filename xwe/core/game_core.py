# core/game_core.py
"""
游戏核心模块 - 修改版，集成了Roll系统

管理游戏主循环和状态。
"""

import logging
from typing import Any, Dict, List, Optional, Union
from pathlib import Path
from dataclasses import dataclass, field
import json
import os
from datetime import datetime

from ..engine.expression import ExpressionParser
from .item_system import item_system
from .data_loader import DataLoader
from .attributes import AttributeSystem
from .character import Character, CharacterType
from .inventory import Inventory
from .skills import SkillSystem
from .combat import CombatSystem, CombatState, CombatAction, CombatActionType
from .ai import AIController
from .command_parser import CommandParser, CommandType, ParsedCommand
from .nlp import NLPProcessor, NLPConfig
from ..world import WorldMap, LocationManager, EventSystem, AreaType
# from ..npc import NPCManager, DialogueSystem, TradingSystem  # 移到使用时导入，避免循环依赖
from .roll_system import CharacterRoller  # 导入Roll系统

# 导入优化系统
from .chinese_dragon_art import get_dragon_art, get_dragon_for_scene
from .status_manager import StatusDisplayManager
from .achievement_system import AchievementSystem
from .command_router import CommandRouter, CommandPriority
from .immersive_event_system import ImmersiveEventSystem, EventType, SpecialEventHandler

logger = logging.getLogger(__name__)


@dataclass
class GameState:
    """游戏状态"""
    player: Optional[Character] = None
    current_location: str = "qingyun_city"
    current_combat: Optional[str] = None
    game_time: int = 0  # 游戏时间（回合数）
    game_mode: str = "player"  # 游戏模式：player 或 dev
    flags: Dict[str, Any] = field(default_factory=dict)
    npcs: Dict[str, Character] = field(default_factory=dict)
    game_mode: str = "player"
    
    def to_dict(self) -> Dict[str, Any]:
        """转换为可序列化的字典"""
        return {
            'player': self.player.to_dict() if self.player else None,
            'current_location': self.current_location,
            'current_combat': self.current_combat,
            'game_time': self.game_time,
            'game_mode': self.game_mode,
            'flags': self.flags,
            'npcs': {npc_id: npc.to_dict() for npc_id, npc in self.npcs.items()},
            'game_mode': self.game_mode
        }
    
    @classmethod
    def from_dict(cls, data: Dict[str, Any]) -> 'GameState':
        """从字典创建游戏状态"""
        state = cls()

        if data.get('player'):
            state.player = Character.from_dict(data['player'])

        state.current_location = data.get('current_location', 'qingyun_city')
        state.current_combat = data.get('current_combat')
        state.game_time = data.get('game_time', 0)
        state.game_mode = data.get('game_mode', 'player')
        state.flags = data.get('flags', {})
        if 'npcs' in data:
            state.npcs = {nid: Character.from_dict(nc) for nid, nc in data['npcs'].items()}

        state.game_mode = data.get('game_mode', 'player')

        return state


class GameCore:
    """
    游戏核心类
    
    管理所有游戏系统和主循环。
    """
    
    def __init__(self, data_path: Union[str, Path] | None = None, game_mode: str = "player") -> None:
        """
        初始化游戏核心
        
        Args:
            data_path: 数据文件路径
            game_mode: 运行模式（player 或 dev）
        """
        if getattr(self, "_initialized", False):
            logger.debug("GameCore 已初始化，跳过")
            return

        self._initialized = True

        # 初始化系统
        self.data_loader = DataLoader(data_path)
        self.parser = ExpressionParser()
        self.attribute_system = AttributeSystem(self.parser)
        self.skill_system = SkillSystem(self.data_loader, self.parser)
        self.combat_system = CombatSystem(self.skill_system, self.parser)
        self.ai_controller = AIController(self.skill_system)
        self.command_parser = CommandParser()
        
        # 初始化NLP处理器
        # 从环境变量获取LLM提供者
        llm_provider = os.getenv('LLM_PROVIDER', 'deepseek')
        
        nlp_config = NLPConfig(
            enable_llm=True,
            llm_provider=llm_provider,  # 使用真实的API
            fallback_to_rules=True,
            confidence_threshold=0.5  # 降低阈值，让更多命令被识别
        )
        self.nlp_processor = NLPProcessor(self.command_parser, nlp_config)
        
        # 初始化世界系统
        self.world_map = WorldMap()
        self.location_manager = LocationManager(self.world_map)
        self.event_system = EventSystem()
        
        # 初始化NPC系统
        # 局部导入避免循环依赖
        from ..npc import NPCManager, DialogueSystem, TradingSystem
        
        self.dialogue_system = DialogueSystem()
        self.npc_manager = NPCManager(self.dialogue_system)
        self.trading_system = TradingSystem()
        
        # 初始化Roll系统
        self.character_roller = CharacterRoller()
        
        # 初始化优化系统
        self.status_manager = StatusDisplayManager()
        self.achievement_system = AchievementSystem()
        self.command_router = CommandRouter()
        self.immersive_event_system = ImmersiveEventSystem(self.output)
        
        # 游戏状态
<<<<<<< HEAD
        self.game_state = GameState(game_mode=game_mode)
=======
        self.game_state = GameState()
        self.game_state.game_mode = game_mode
>>>>>>> 76da9ef9
        self.game_mode = game_mode
        self.running = False
        
        # 输出缓冲
        self.output_buffer: List[str] = []
        
        # 临时保存的roll结果
        self.current_roll_result = None
        
        # 游戏统计
        self.stats = {
            'enemies_defeated': 0,
            'win_streak': 0,
            'areas_explored': set(),
            'cultivation_time': 0,
            'gold': 0
        }
        
        logger.info("游戏核心初始化完成")
    
    def start_new_game(self, player_name: str = "无名侠客") -> None:
        """
        开始新游戏 - 集成Roll系统
        
        Args:
            player_name: 玩家名称
        """
        # 设置游戏运行状态（修复主循环退出问题）
        self.running = True
        logger.info("[GameCore] 游戏已启动，进入运行状态")
        
        # 显示开场（使用中国龙艺术）
        self.output(get_dragon_for_scene('welcome'))
        self.output("")
        self.output("=== 仙侠世界 ===")
        self.output(f"欢迎来到玄苍界！")
        self.output("")
        self.output("在踏入这个充满机遇与危险的世界之前，")
        self.output("让我们先看看命运为你准备了什么样的开局...")
        self.output("")
        
        # 进入Roll流程（开发者模式可跳过）
        if self.game_state.game_mode == 'dev':
            roll_result = self.character_roller.roll()
            self.game_state.player = self._create_player_from_roll(player_name, roll_result)
            self._finalize_character_creation()
        else:
            self._character_creation_flow(player_name)
    def _character_creation_flow(self, player_name: str) -> None:
        """角色创建流程 - 使用Roll系统"""
        if self.game_state.game_mode != "player":
            roll_result = self.character_roller.roll()
            self._display_roll_result(roll_result)
            self.game_state.player = self._create_player_from_roll(player_name, roll_result)
            self._finalize_character_creation()
            return
        self.output("=== 开局Roll ===")
        self.output("你可以无限次重置角色面板，直到获得满意的属性。")
        self.output("每次Roll都会随机生成：灵根、命格、天赋、系统等。")
        self.output("")
        
        confirmed = False
        roll_count = 0
        best_roll = None
        best_score = 0
        
        while not confirmed:
            roll_count += 1
            
            # 执行Roll
            self.output(f"第 {roll_count} 次Roll...")
            self.output("-" * 60)
            
            roll_result = self.character_roller.roll()
            self.current_roll_result = roll_result
            
            # 显示Roll结果
            self._display_roll_result(roll_result)
            
            # 记录最佳结果
            if roll_result.combat_power > best_score:
                best_score = roll_result.combat_power
                best_roll = roll_result
            
            # 询问玩家
            self.output("")
            self.output("选项：")
            self.output("1. 使用这个角色开始游戏")
            self.output("2. 重新Roll")
            if roll_count > 1:
                self.output("3. 使用之前最好的角色")
            self.output("请选择 (输入数字):")
            
            # 等待玩家输入
            self.game_state.flags['waiting_for_roll_choice'] = True
            self.game_state.flags['roll_count'] = roll_count
            self.game_state.flags['best_roll'] = best_roll
            self.game_state.flags['player_name'] = player_name
            
            return  # 返回主循环等待输入
    
    def _display_roll_result(self, roll_result) -> None:
        """显示Roll结果"""
        # 基础信息
        self.output(f"姓名：{roll_result.name} ({roll_result.gender})")
        self.output(f"身份：{roll_result.identity} - {roll_result.identity_desc}")
        self.output("")
        
        # 基础属性
        self.output("【基础属性】")
        attrs = roll_result.attributes
        self.output(f"攻击力：{attrs['attack']:<3} 防御力：{attrs['defense']:<3} 气血值：{attrs['health']}")
        self.output(f"灵力值：{attrs['mana']:<3} 速度：{attrs['speed']:<3}   悟性：{attrs['comprehension']}")
        self.output(f"气运：{attrs['luck']:<3}   根骨：{attrs['constitution']:<3} 魅力：{attrs['charm']}")
        self.output("")
        
        # 灵根
        self.output(f"【灵根】{roll_result.spiritual_root_type}")
        self.output(f"属性：{', '.join(roll_result.spiritual_root_elements)}")
        self.output(f"说明：{roll_result.spiritual_root_desc}")
        self.output("")
        
        # 命格
        self.output(f"【命格】{roll_result.destiny} ({roll_result.destiny_rarity})")
        self.output(f"说明：{roll_result.destiny_desc}")
        self.output("")
        
        # 天赋
        self.output("【天赋】")
        for i, talent in enumerate(roll_result.talents, 1):
            self.output(f"{i}. {talent['name']} - {talent['description']}")
        self.output("")
        
        # 系统
        if roll_result.system:
            self.output(f"【系统】{roll_result.system['name']} ({roll_result.system['rarity']})")
            self.output(f"说明：{roll_result.system['description']}")
            self.output("功能：")
            for feature in roll_result.system['features']:
                self.output(f"  • {feature}")
            self.output("")
        
        # 综合评价
        self.output("【综合评价】")
        self.output(f"战斗力评分：{roll_result.combat_power}")
        self.output(f"总体评级：{roll_result.overall_rating}")
        
        if roll_result.special_tags:
            self.output(f"特殊标签：{', '.join(roll_result.special_tags)}")
            
        self.output("-" * 60)
    
    def _create_player_from_roll(self, name: str, roll_result) -> Character:
        """根据Roll结果创建玩家角色"""
        # 获取模板
        player_template = self.data_loader.get_player_template()
        
        # 创建角色
        character = Character.from_template(player_template.get('initial_state', {}))
        character.name = name
        character.character_type = CharacterType.PLAYER
        
        # 设置性别
        character.extra_data['gender'] = roll_result.gender
        character.extra_data['identity'] = roll_result.identity
        
        # 设置属性 - 需要映射Roll系统的属性到游戏系统
        # Roll系统：attack, defense, health, mana, speed, comprehension, luck, constitution, charm
        # 游戏系统：strength, constitution, agility, intelligence, willpower, comprehension, luck
        
        # 映射属性
        character.attributes.strength = roll_result.attributes.get('attack', 10) // 2
        character.attributes.constitution = roll_result.attributes.get('constitution', 10)
        character.attributes.agility = roll_result.attributes.get('speed', 10)
        character.attributes.intelligence = roll_result.attributes.get('mana', 100) // 10
        character.attributes.willpower = roll_result.attributes.get('defense', 10) // 2
        character.attributes.comprehension = roll_result.attributes.get('comprehension', 10)
        character.attributes.luck = roll_result.attributes.get('luck', 10)
        
        # 设置灵根
        character.spiritual_root = {
            'type': roll_result.spiritual_root_type,
            'elements': roll_result.spiritual_root_elements,
            'description': roll_result.spiritual_root_desc
        }
        
        # 设置命格
        character.extra_data['destiny'] = {
            'name': roll_result.destiny,
            'description': roll_result.destiny_desc,
            'rarity': roll_result.destiny_rarity,
            'effects': roll_result.destiny_effects
        }
        
        # 设置天赋
        character.extra_data['talents'] = roll_result.talents
        
        # 设置系统
        if roll_result.system:
            character.extra_data['system'] = roll_result.system
            # TODO: 实现系统功能
        
        # 重新计算衍生属性
        character.attributes.calculate_derived_attributes()
        
        # 添加初始技能
        for skill_id in player_template.get('initial_skills', []):
            character.learn_skill(skill_id)
        
        logger.info(f"根据Roll结果创建玩家角色: {name}")
        return character
    
    def _handle_roll_choice(self, choice: str) -> None:
        """处理Roll选择"""
        if not self.game_state.flags.get('waiting_for_roll_choice'):
            return
        
        roll_count = self.game_state.flags.get('roll_count', 0)
        best_roll = self.game_state.flags.get('best_roll')
        player_name = self.game_state.flags.get('player_name', '无名侠客')
        
        if choice == '1':
            # 使用当前角色
            if self.current_roll_result:
                # 使用玩家输入的名字替换Roll的随机名字
                final_name = player_name if player_name != "无名侠客" else self.current_roll_result.name
                
                self.game_state.player = self._create_player_from_roll(final_name, self.current_roll_result)
                self._finalize_character_creation()
                
        elif choice == '2':
            # 重新Roll
            self.game_state.flags['waiting_for_roll_choice'] = False
            self._character_creation_flow(player_name)
            
        elif choice == '3' and roll_count > 1 and best_roll:
            # 使用最佳角色
            final_name = player_name if player_name != "无名侠客" else best_roll.name
            self.game_state.player = self._create_player_from_roll(final_name, best_roll)
            self._finalize_character_creation()
            
        else:
            self.output("无效的选择，请输入对应的数字。")
    
    def _finalize_character_creation(self) -> None:
        """完成角色创建"""
        # 清理标志
        self.game_state.flags.pop('waiting_for_roll_choice', None)
        self.game_state.flags.pop('roll_count', None)
        self.game_state.flags.pop('best_roll', None)
        self.game_state.flags.pop('player_name', None)
        
        # 初始化游戏世界
        self._init_world()
        
        # 解锁第一个成就
        self.achievement_system.check_achievement('first_step', 1)

        if self.game_state.game_mode == 'dev':
            self.game_state.flags['gm_enabled'] = True
            self.output("[开发者模式] GM 指令已启用。")
        
        # 显示游戏开始
        self.output("")
        self.output("=== 游戏开始 ===")
        self.output(f"你是{self.game_state.player.extra_data.get('identity', '一名散修')}，")
        self.output("怀着对长生的渴望，踏上了艰难而充满机遇的修仙之路。")
        self.output("")
        self.output("输入 '帮助' 查看可用命令。")
        self.output("")
        
        # 显示初始位置
        self._show_location()
        
        # 触发开局事件
        self.immersive_event_system.start_event("start_journey", {
            'player': self.game_state.player,
            'location': self.game_state.current_location
        })
    
    def _create_player(self, name: str, template: Dict[str, Any]) -> Character:
        """创建玩家角色（旧方法，保留作为备用）"""
        # 使用模板创建角色
        character = Character.from_template(template.get('initial_state', {}))
        character.name = name
        character.character_type = CharacterType.PLAYER
        
        # 添加初始技能
        for skill_id in template.get('initial_skills', []):
            character.learn_skill(skill_id)
        
        logger.info(f"创建玩家角色: {name}")
        return character
    
    def _init_world(self) -> None:
        """初始化游戏世界"""
        # 加载世界配置
        world_config = self.data_loader.get_world_config()
        
        # 初始化默认地图
        from ..world.world_map import DEFAULT_MAP_DATA, Region
        for region_data in DEFAULT_MAP_DATA['regions']:
            region = Region.from_dict(region_data)
            self.world_map.add_region(region)
        
        for area_data in DEFAULT_MAP_DATA['areas']:
            from ..world.world_map import Area
            area = Area.from_dict(area_data)
            self.world_map.add_area(area)
        
        # 设置玩家初始位置
        if self.game_state.player:
            self.location_manager.set_location(self.game_state.player.id, "qingyun_city")
            self.game_state.current_location = "qingyun_city"
            self.world_map.discover_area("qingyun_city")
        
        # 创建一些初始NPC
        self._create_initial_npcs()
        
        logger.info("游戏世界初始化完成")
    
    def _create_initial_npcs(self) -> None:
        """创建初始NPC"""
        npc_templates = self.data_loader.get_npc_templates()
        
        # 在主城创建一些NPC
        if 'npcs' in npc_templates:
            for npc_data in npc_templates['npcs'][:3]:  # 只创建前3个
                # 检查是否有对应的NPC档案
                npc_name = npc_data.get('name', '')
                npc_id = None
                
                # 根据名称找到对应的NPC ID
                if '王' in npc_name and '板' in npc_name:
                    npc_id = 'npc_wang_boss'
                elif '云梦儿' in npc_name:
                    npc_id = 'npc_yun_menger'
                elif '李太虚' in npc_name:
                    npc_id = 'npc_li_taixu'
                
                if npc_id and npc_id in self.npc_manager.npc_profiles:
                    # 使用NPC管理器创建
                    npc = self.npc_manager.create_npc_character(npc_id, npc_data)
                    if npc:
                        self.game_state.npcs[npc_id] = npc
                        
                        # 设置NPC位置
                        profile = self.npc_manager.get_npc_profile(npc_id)
                        if profile and profile.home_location:
                            self.location_manager.set_location(npc_id, profile.home_location)
                            self.npc_manager.set_npc_location(npc_id, profile.home_location)
                        
                        logger.info(f"创建NPC: {npc.name} 于 {profile.home_location if profile else '未知'}")
                else:
                    # 使用旧方法创建
                    npc = Character.from_template(npc_data)
                    self.game_state.npcs[npc.id] = npc
                    
                    # 设置NPC位置
                    npc_location = npc.extra_data.get('location', 'qingyun_city')
                    if npc_location == '青云城':
                        npc_location = 'qingyun_city'  # 转换为区域ID
                    self.location_manager.set_location(npc.id, npc_location)
                    
                    logger.info(f"创建NPC: {npc.name} 于 {npc_location}")
    
    def process_command(self, input_text: str) -> None:
        """
        处理玩家命令
        
        Args:
            input_text: 玩家输入
        """
        if not self.running:
            return
        
        # 如果在等待Roll选择
        if self.game_state.flags.get('waiting_for_roll_choice'):
            self._handle_roll_choice(input_text.strip())
            return
        
        # 检查是否在对话中
        if self.game_state.flags.get('in_dialogue', False):
            # 处理对话选择
            if input_text.isdigit():
                choice_index = int(input_text) - 1
                dialogue_choices = self.game_state.flags.get('dialogue_choices', [])
                
                if 0 <= choice_index < len(dialogue_choices):
                    self._process_dialogue_choice(dialogue_choices[choice_index])
                else:
                    self.output("无效的选择。")
                return
            elif input_text.lower() in ['quit', 'exit', '退出对话', '结束对话']:
                self._end_dialogue()
                return
        
        # 使用命令路由器（优先级系统）
        # 设置NLP处理器
        def nlp_handler(text, context) -> Any:
            parsed = self.nlp_processor.parse(text, context)
            return {
                'command_type': parsed.command_type.value if parsed.command_type != CommandType.UNKNOWN else 'unknown',
                'parameters': {
                    'target': parsed.target,
                    'skill': parsed.parameters.get('skill'),
                    'location': parsed.parameters.get('location'),
                    **parsed.parameters
                }
            }
        
        self.command_router.set_nlp_handler(nlp_handler)
        
        # 设置当前上下文
        if self.game_state.current_combat:
            self.command_router.set_context('battle')
        else:
            self.command_router.set_context('exploration')
        
        # 路由命令
        cmd_type, params = self.command_router.route_command(input_text)
        
        # 如果命令不明确
        if cmd_type == 'unknown':
            self.output("我不太明白你的意思。")
            self.output("你可以说：")
            context = self._build_command_context()
            suggestions = self.nlp_processor.get_suggestions("", context)
            for suggestion in suggestions[:5]:
                self.output(f"  - {suggestion}")
            self.output("输入 '帮助' 查看所有命令。")
            return
        
        # 根据游戏状态处理命令
        if self.game_state.current_combat:
            self._process_combat_command_v2(cmd_type, params)
        else:
            self._process_normal_command_v2(cmd_type, params)
        
        # 更新游戏时间
        self.game_state.game_time += 1
    
    def _build_command_context(self) -> Dict[str, Any]:
        """构建命令上下文"""
        context = {
            'current_location': self.game_state.current_location,
            'in_combat': bool(self.game_state.current_combat),
            'game_time': self.game_state.game_time
        }
        
        # 添加战斗上下文
        if self.game_state.current_combat:
            combat_state = self.combat_system.get_combat(self.game_state.current_combat)
            if combat_state:
                player = self.game_state.player
                enemies = combat_state.get_enemies(player)
                context['enemies'] = [
                    {'id': e.id, 'name': e.name, 'health_percent': e.attributes.current_health / e.attributes.max_health}
                    for e in enemies if e.is_alive
                ]
        
        # 添加可用技能
        if self.game_state.player:
            skills = self.skill_system.get_character_skills(self.game_state.player)
            context['available_skills'] = [skill.name for skill in skills]
        
        # 添加周围NPC
        npcs_here = [
            npc.name for npc in self.game_state.npcs.values()
            if npc.extra_data.get('location') == self.game_state.current_location
        ]
        if npcs_here:
            context['nearby_npcs'] = npcs_here
        
        return context
    
    def _process_normal_command(self, command: ParsedCommand) -> None:
        """处理非战斗状态的命令"""
        if command.command_type == CommandType.STATUS:
            self._show_status()
            
        elif command.command_type == CommandType.INVENTORY:
            self._show_inventory()
            
        elif command.command_type == CommandType.SKILLS:
            self._show_skills()
            
        elif command.command_type == CommandType.MAP:
            self._show_map()
            
        elif command.command_type == CommandType.CULTIVATE:
            self._do_cultivate()
            
        elif command.command_type == CommandType.ATTACK:
            if command.target:
                self._start_combat(command.target)
            else:
                self.output("攻击谁？")
                
        elif command.command_type == CommandType.EXPLORE:
            self._do_explore()
            
        elif command.command_type == CommandType.MOVE:
            if command.parameters.get('location'):
                self._do_move(command.parameters['location'])
            else:
                self.output("要去哪里？")
            
        elif command.command_type == CommandType.TALK:
            if command.target:
                self._do_talk(command.target)
            else:
                self.output("要和谁说话？")
            
        elif command.command_type == CommandType.HELP:
            self.output(self.command_parser.get_help_text())
            
        elif command.command_type == CommandType.SAVE:
            self._save_game()
            
        elif command.command_type == CommandType.QUIT:
            self._quit_game()
            
        else:
            self.output("无法理解的命令。输入 '帮助' 查看可用命令。")
    
    def _process_combat_command(self, command: ParsedCommand) -> None:
        """处理战斗状态的命令"""
        combat_state = self.combat_system.get_combat(self.game_state.current_combat)
        if not combat_state:
            return
        
        player = self.game_state.player
        
        # 构建战斗行动
        action = None
        
        if command.command_type == CommandType.ATTACK:
            # 普通攻击
            if command.target:
                target = self._find_combat_target(combat_state, command.target)
                if target:
                    action = CombatAction(
                        action_type=CombatActionType.ATTACK,
                        actor_id=player.id,
                        target_ids=[target.id]
                    )
                else:
                    self.output(f"找不到目标: {command.target}")
            else:
                # 自动选择目标
                enemies = combat_state.get_enemies(player)
                if enemies:
                    action = CombatAction(
                        action_type=CombatActionType.ATTACK,
                        actor_id=player.id,
                        target_ids=[enemies[0].id]
                    )
                    
        elif command.command_type == CommandType.USE_SKILL:
            # 使用技能
            skill_name = command.parameters.get('skill', '')
            skill = self._find_skill_by_name(skill_name)
            
            if skill and player.has_skill(skill.id):
                target = None
                if command.target:
                    target = self._find_combat_target(combat_state, command.target)
                
                if skill.target_type.value == 'self':
                    target_ids = [player.id]
                elif skill.target_type.value == 'single_enemy' and target:
                    target_ids = [target.id]
                elif skill.target_type.value == 'all_enemies':
                    enemies = combat_state.get_enemies(player)
                    target_ids = [e.id for e in enemies[:skill.max_targets]]
                else:
                    target_ids = []
                
                if target_ids or skill.target_type.value in ['self', 'all_enemies']:
                    action = CombatAction(
                        action_type=CombatActionType.SKILL,
                        actor_id=player.id,
                        target_ids=target_ids,
                        skill=skill.id
                    )
                else:
                    self.output(f"无法确定技能目标")
            else:
                self.output(f"你还没有学会技能: {skill_name}")
                
        elif command.command_type == CommandType.DEFEND:
            # 防御
            action = CombatAction(
                action_type=CombatActionType.DEFEND,
                actor_id=player.id
            )
            
        elif command.command_type == CommandType.FLEE:
            # 逃跑
            if self._try_flee():
                return
            else:
                self.output("逃跑失败！")
                action = CombatAction(
                    action_type=CombatActionType.WAIT,
                    actor_id=player.id
                )
        
        # 执行玩家行动
        if action:
            result = self.combat_system.execute_action(
                self.game_state.current_combat,
                action
            )
            
            # 显示结果
            self._show_combat_result(result)
            
            # NPC行动
            self._process_npc_turns(combat_state)
            
            # 检查战斗是否结束
            if combat_state.is_combat_over():
                self._end_combat(combat_state)
    
    def _find_combat_target(self, 
                            combat_state: CombatState, 
                            target_name: str) -> Optional[Character]:
        """在战斗中查找目标"""
        for char in combat_state.participants.values():
            if target_name in char.name and char.is_alive:
                return char
        return None
    
    def _find_skill_by_name(self, skill_name: str) -> Any:
        """通过名称查找技能"""
        for skill_id, skill in self.skill_system.skills.items():
            if skill_name in skill.name:
                return skill
        return None
    
    def _show_status(self) -> None:
        """显示角色状态"""
        player = self.game_state.player
        
        self.output("=== 角色状态 ===")
        self.output(f"姓名: {player.name}")
        self.output(f"性别: {player.extra_data.get('gender', '未知')}")
        self.output(f"身份: {player.extra_data.get('identity', '散修')}")
        self.output(f"境界: {player.get_realm_info()}")
        
        # 显示灵根
        if hasattr(player, 'spiritual_root') and player.spiritual_root:
            root = player.spiritual_root
            self.output(f"灵根: {root.get('type', '未知')} - {', '.join(root.get('elements', []))}属性")
        else:
            self.output(f"灵根: {player.get_spiritual_root_description()}")
        
        # 显示命格
        destiny = player.extra_data.get('destiny')
        if destiny:
            self.output(f"命格: {destiny['name']} ({destiny['rarity']})")
        
        # 显示系统
        system = player.extra_data.get('system')
        if system:
            self.output(f"系统: {system['name']} ({system['rarity']})")
        
        self.output("")
        
        # 资源状态
        self.output(f"气血: {player.attributes.current_health:.0f}/{player.attributes.max_health:.0f}")
        self.output(f"灵力: {player.attributes.current_mana:.0f}/{player.attributes.max_mana:.0f}")
        self.output(f"体力: {player.attributes.current_stamina:.0f}/{player.attributes.max_stamina:.0f}")
        self.output("")
        
        # 属性
        self.output("【基础属性】")
        self.output(f"力量: {player.attributes.strength}")
        self.output(f"体质: {player.attributes.constitution}")
        self.output(f"敏捷: {player.attributes.agility}")
        self.output(f"智力: {player.attributes.intelligence}")
        self.output(f"意志: {player.attributes.willpower}")
        self.output(f"悟性: {player.attributes.comprehension}")
        self.output(f"福缘: {player.attributes.luck}")
        self.output("")
        
        # 战斗属性
        self.output("【战斗属性】")
        self.output(f"攻击力: {player.attributes.get('attack_power'):.0f}")
        self.output(f"法术威力: {player.attributes.get('spell_power'):.0f}")
        self.output(f"防御力: {player.attributes.get('defense'):.0f}")
        self.output(f"法术抗性: {player.attributes.get('magic_resistance'):.0f}")
        
        # 天赋
        talents = player.extra_data.get('talents', [])
        if talents:
            self.output("")
            self.output("【天赋】")
            for talent in talents:
                self.output(f"- {talent['name']}: {talent['description']}")
        
        # 状态效果
        if player.status_effects.effects:
            self.output("")
            self.output("【状态效果】")
            for status in player.status_effects.get_status_summary():
                self.output(f"- {status}")
    
    def _show_inventory(self) -> None:
        """显示背包"""
        player = self.game_state.player
        
        self.output("=== 背包 ===")
        
        if len(player.inventory) == 0:
            self.output("背包是空的。")
        else:
            for name, qty in player.inventory.list_items():
                self.output(f"- {name} x{qty}")
    
    def _show_skills(self) -> None:
        """显示技能列表"""
        player = self.game_state.player
        skills = self.skill_system.get_character_skills(player)
        
        self.output("=== 技能列表 ===")
        
        if not skills:
            self.output("你还没有学会任何技能。")
        else:
            for skill in skills:
                status = ""
                if skill.current_cooldown > 0:
                    status = f" (冷却: {skill.current_cooldown}回合)"
                
                self.output(f"{skill.name}{status}")
                self.output(f"  {skill.description}")
                self.output(f"  消耗: 灵力{skill.mana_cost} 体力{skill.stamina_cost}")
                self.output("")
    
    def _show_map(self) -> None:
        """显示地图"""
        player = self.game_state.player
        if not player:
            return
            
        current_area_id = self.location_manager.get_location(player.id)
        if not current_area_id:
            self.output("你不知道自己在哪里。")
            return
            
        current_area = self.world_map.get_area(current_area_id)
        if not current_area:
            return
            
        self.output("=== 当前位置 ===")
        self.output(f"你在: {current_area.name}")
        self.output(f"危险等级: {'★' * current_area.danger_level}")
        self.output("")
        
        # 显示已发现的大区域
        regions_info = self.world_map.get_regions_info()
        if regions_info:
            self.output("【已知大区域】")
            for region in regions_info:
                if region['discovered_areas'] > 0:
                    self.output(f"- {region['name']} "
                              f"(探索度: {region['discovered_areas']}/{region['total_areas']})")
            self.output("")
        
        # 显示附近区域
        nearby_areas = self.location_manager.get_nearby_areas(player.id)
        if nearby_areas:
            self.output("【可前往的地点】")
            for area_info in nearby_areas:
                status = "已探索" if area_info['discovered'] else "未探索"
                danger = '★' * area_info['danger_level']
                self.output(f"- {area_info['name']} ({area_info['type']}) "
                          f"[危险: {danger}] [{status}]")
    
    def _show_location(self) -> None:
        """显示当前位置"""
        player = self.game_state.player
        if not player:
            return
            
        # 获取区域描述
        description = self.location_manager.get_area_description(player.id)
        self.output(description)
        
        # 显示可交互的NPC
        current_location = self.location_manager.get_location(player.id)
        if current_location:
            available_npcs = self.npc_manager.get_available_npcs(current_location, player.id)
            if available_npcs:
                self.output("\n可交互的人物：")
                for npc_info in available_npcs:
                    title = f" ({npc_info['title']})" if npc_info.get('title') else ""
                    merchant = " [商人]" if npc_info.get('is_merchant') else ""
                    self.output(f"- {npc_info['name']}{title}{merchant}")
    
    def _do_cultivate(self) -> None:
        """修炼"""
        player = self.game_state.player
        
        # 进入修炼场景
        self.status_manager.enter_context('cultivation')
        
        # 使用事件系统处理修炼
        duration = 1  # 默认修炼1天
        exp_gained = SpecialEventHandler.handle_cultivation_event(
            self.immersive_event_system,
            {'attributes': player.attributes},
            duration
        )
        
        # 恢复资源
        mana_recovery = player.attributes.max_mana * 0.3
        stamina_recovery = player.attributes.max_stamina * 0.5
        
        player.restore_mana(mana_recovery)
        player.restore_stamina(stamina_recovery)
        
        self.output(f"同时恢复了 {mana_recovery:.0f} 点灵力和 {stamina_recovery:.0f} 点体力")
        
        # 更新统计
        self.stats['cultivation_time'] += 1
        
        # 检查成就
        if self.stats['cultivation_time'] == 1:
            self.achievement_system.check_achievement('first_cultivation', 1)
        self.achievement_system.check_achievement('cultivation_100h', self.stats['cultivation_time'])
        
        # 退出修炼场景
        self.status_manager.exit_context()
    
    def _do_explore(self) -> None:
        """探索"""
        player = self.game_state.player
        if not player:
            return
            
        self.output("你仔细探索周围的环境...")
        self.output("")
        
        # 使用位置管理器探索
        result = self.location_manager.explore_area(player.id)
        
        if not result['success']:
            self.output(result['message'])
            return
        
        # 显示探索结果
        if result['discovered_features']:
            self.output("你发现了一些特殊地点：")
            for feature in result['discovered_features']:
                self.output(f"- {feature}")
            self.output("")
        
        if result['found_items']:
            self.output("你找到了一些物品：")
            for item in result['found_items']:
                self.output(f"- {item['quantity']}份{item['type']}")
                player.inventory.add(item['type'], item['quantity'])
            self.output("")
        
        if result['found_npcs']:
            self.output("你遇到了：")
            for npc_id in result['found_npcs']:
                npc = self.game_state.npcs.get(npc_id)
                if npc:
                    self.output(f"- {npc.name}")
            self.output("")
        
        if result['triggered_events']:
            # 处理触发的事件
            for event_name in result['triggered_events']:
                if event_name == "遭遇低阶妖兽":
                    self.output("你遇到了一只低阶妖兽！")
                    self._start_combat("低阶妖兽")
                    return
        
        if not any([result['discovered_features'], result['found_items'], 
                   result['found_npcs'], result['triggered_events']]):
            self.output("你没有发现什么特别的东西。")
    
    def _do_move(self, location_name: str) -> None:
        """移动到新位置"""
        player = self.game_state.player
        if not player:
            return
        
        # 查找目标区域
        target_area_id = None
        current_area_id = self.location_manager.get_location(player.id)
        
        if current_area_id:
            # 在附近区域中查找
            nearby_areas = self.location_manager.get_nearby_areas(player.id)
            for area_info in nearby_areas:
                if location_name in area_info['name']:
                    target_area_id = area_info['id']
                    break
        
        if not target_area_id:
            # 在所有区域中查找
            for area_id, area in self.world_map.areas.items():
                if location_name in area.name:
                    target_area_id = area_id
                    break
        
        if not target_area_id:
            self.output(f"找不到地点：{location_name}")
            self.output("使用 '地图' 命令查看可去的地点。")
            return
        
        # 检查是否可以直接移动
        current_area = self.world_map.get_area(current_area_id)
        target_area = self.world_map.get_area(target_area_id)
        
        if target_area_id in current_area.connected_areas:
            # 直接移动
            success, message = self.location_manager.move_entity(
                player.id, target_area_id, player.attributes.cultivation_level
            )
            
            if success:
                self.output(message)
                # 更新游戏状态
                # store区域ID保持一致
                self.game_state.current_location = target_area_id
                logger.debug(f"玩家移动到 {target_area.name} (ID: {target_area_id})")
                
                # 消耗体力
                stamina_cost = 10  # 基础体力消耗
                player.consume_stamina(stamina_cost)
                self.output(f"消耗了{stamina_cost}点体力")
                
                # 显示新位置
                self.output("")
                self._show_location()
                
                # 检查事件
                self._check_area_events()
            else:
                self.output(message)
        else:
            # 需要规划路线
            travel_info = self.location_manager.plan_travel(player.id, target_area_id)
            if travel_info:
                self.output(f"{target_area.name}不在附近，需要经过{travel_info.distance}个区域。")
                self.output(f"预计消耗{travel_info.stamina_cost}点体力。")
                # TODO: 实现长途旅行
            else:
                self.output(f"无法到达{target_area.name}，可能需要特殊条件。")
    
    def _check_area_events(self) -> None:
        """检查区域事件"""
        player = self.game_state.player
        if not player:
            return
            
        current_area_id = self.location_manager.get_location(player.id)
        current_area = self.world_map.get_area(current_area_id)
        
        if not current_area:
            return
        
        # 构建事件上下文
        event_context = {
            'game_time': self.game_state.game_time,
            'location': current_area_id,
            'location_type': current_area.type.value,
            'player_level': player.attributes.cultivation_level,
            'last_action': 'move'
        }
        
        # 检查可触发的事件
        triggered_events = self.event_system.check_triggers(event_context)
        
        if triggered_events:
            # 触发第一个事件
            event = triggered_events[0]
            result = self.event_system.trigger_event(event.id, event_context)
            
            if result:
                self.output("")
                self.output("=== 事件 ===")
                self.output(result['intro_text'])
                # TODO: 处理事件选项
    
    def _do_talk(self, target_name: str) -> None:
        """与NPC对话"""
        player = self.game_state.player
        if not player:
            return
        
        # 获取当前位置
        current_location = self.location_manager.get_location(player.id)
        if not current_location:
            self.output("你不知道自己在哪里。")
            return
        
        # 查找NPC
        npc_found = None
        npc_id = None
        
        # 在当前位置的NPC中查找
        available_npcs = self.npc_manager.get_available_npcs(current_location, player.id)
        for npc_info in available_npcs:
            if target_name in npc_info['name']:
                npc_id = npc_info['id']
                npc_found = npc_info
                break
        
        if not npc_found:
            self.output(f"这里没有叫{target_name}的人。")
            return
        
        # 检查是否已经在对话中
        active_dialogue = self.dialogue_system.get_active_dialogue(player.id)
        if active_dialogue:
            self.output("你正在与其他人对话。")
            return
        
        # 开始对话
        self.output(f"\n你走向{npc_found['name']}。")
        
        # 构建对话上下文
        dialogue_context = {
            'player_id': player.id,
            'player_level': player.attributes.cultivation_level,
            'player_faction': player.extra_data.get('faction', ''),
            'npc_relationship': npc_found.get('relationship', 0),
            'flags': self.game_state.flags,
            'spirit_stones': item_system.get_spirit_stones(player.id)
        }
        
        # 开始对话
        first_node = self.npc_manager.start_dialogue(
            player.id, npc_id, game_time=self.game_state.game_time
        )
        if first_node:
            self._display_dialogue_node(first_node, npc_found['name'])
        else:
            self.output(f"{npc_found['name']}似乎不想说话。")
    
    def _display_dialogue_node(self, node, npc_name: str) -> None:
        """显示对话节点"""
        if not node:
            return
        
        # 显示说话者和内容
        if node.speaker == 'player':
            speaker = self.game_state.player.name
        elif node.speaker == 'system':
            speaker = ''
        else:
            speaker = node.speaker if node.speaker != 'npc' else npc_name
        
        if speaker:
            self.output(f"\n{speaker}：{node.text}")
        else:
            self.output(f"\n{node.text}")
        
        # 如果是选择节点，显示选项
        if node.type.value == 'choice':
            player = self.game_state.player
            context = {
                'player_level': player.attributes.cultivation_level,
                'npc_relationship': self.npc_manager.get_relationship(player.id, node.id),
                'flags': self.game_state.flags
            }
            
            choices = self.dialogue_system.get_active_dialogue(player.id).get_available_choices(context)
            if choices:
                self.output("\n请选择：")
                for i, choice in enumerate(choices, 1):
                    self.output(f"{i}. {choice.text}")
                
                # 设置游戏状态为对话模式
                self.game_state.flags['in_dialogue'] = True
                self.game_state.flags['dialogue_choices'] = [c.id for c in choices]
        
        # 如果是文本节点，自动继续
        elif node.type.value == 'text' and node.next_node:
            dialogue = self.dialogue_system.get_active_dialogue(player.id)
            if dialogue:
                context = {
                    'player_id': player.id,
                    'player_level': player.attributes.cultivation_level
                }
                next_node = dialogue.advance(context)
                if next_node:
                    self._display_dialogue_node(next_node, npc_name)
                else:
                    self._end_dialogue()
    
    def _end_dialogue(self) -> None:
        """结束对话"""
        player = self.game_state.player
        if player:
            self.dialogue_system.end_dialogue(player.id)
        
        # 清除对话状态
        if 'in_dialogue' in self.game_state.flags:
            del self.game_state.flags['in_dialogue']
        if 'dialogue_choices' in self.game_state.flags:
            del self.game_state.flags['dialogue_choices']
        
        self.output("\n[对话结束]")
    
    def _process_dialogue_choice(self, choice_id: str) -> None:
        """处理对话选择"""
        player = self.game_state.player
        if not player:
            return
        
        # 获取当前对话
        dialogue = self.dialogue_system.get_active_dialogue(player.id)
        if not dialogue:
            self._end_dialogue()
            return
        
        # 构建上下文
        context = {
            'player_id': player.id,
            'player_level': player.attributes.cultivation_level,
            'npc_relationship': self.npc_manager.get_relationship(player.id, dialogue.npc_id),
            'flags': self.game_state.flags,
            'spirit_stones': item_system.get_spirit_stones(player.id)
        }
        
        # 处理选择
        next_node = self.dialogue_system.advance_dialogue(player.id, context, choice_id)
        
        # 处理对话结果
        if 'rewards' in context:
            for reward in context['rewards']:
                if reward['type'] == 'exp':
                    self.output(f"\n获得了{reward['amount']}点修为！")
                elif reward['type'] == 'item':
                    item_id = reward.get('id')
                    qty = reward.get('quantity', 1)
                    item_system.add_item(player.id, item_id, qty)
                    self.output(f"\n获得了{item_id} x{qty}！")
        
        # 如果关系变化
        if 'npc_relationship' in context:
            self.npc_manager.npc_relationships[player.id][dialogue.npc_id] = context['npc_relationship']
        
        # 如果有动作
        if next_node and next_node.action == 'open_shop':
            # TODO: 打开商店
            self.output("\n[商店功能尚未完全实现]")
            # 继续对话
            context['shop_closed'] = True
            next_node = self.dialogue_system.advance_dialogue(player.id, context)
        
        # 显示下一个节点
        if next_node:
            # 获取NPC名称
            npc_profile = self.npc_manager.get_npc_profile(dialogue.npc_id)
            npc_name = npc_profile.name if npc_profile else '未知'
            self._display_dialogue_node(next_node, npc_name)
        else:
            self._end_dialogue()
    
    def _start_combat(self, target_name: str) -> None:
        """开始战斗"""
        # 创建战斗
        combat_id = f"combat_{self.game_state.game_time}"
        combat_state = self.combat_system.create_combat(combat_id)
        
        # 添加玩家
        player = self.game_state.player
        combat_state.add_participant(player, "player_team")
        
        # 查找或创建敌人
        enemy = None
        
        # 先从已有NPC中查找
        for npc in self.game_state.npcs.values():
            if target_name in npc.name:
                enemy = npc
                break
        
        # 如果没找到，创建一个临时敌人
        if not enemy:
            if target_name == "低阶妖兽":
                enemy = self._create_monster("低阶妖兽", level=1)
            else:
                self.output(f"找不到目标: {target_name}")
                self.combat_system.end_combat(combat_id)
                return
        
        # 添加敌人
        combat_state.add_participant(enemy, "enemy_team")
        
        # 设置当前战斗
        self.game_state.current_combat = combat_id
        
        # 进入战斗场景
        self.status_manager.enter_context('battle')
        
        # 显示战斗开始（使用中国龙）
        self.output("")
        self.output(get_dragon_for_scene('battle'))
        self.output("")
        self.output("=== 战斗开始 ===")
        self.output(f"{player.name} VS {enemy.name}")
        self.output("")
        
        # 显示敌人信息
        self.output(f"{enemy.name} - {enemy.get_realm_info()}")
        self.output(f"状态: {enemy.get_status_description()}")
        self.output("")
        
        # 如果敌人先手
        if enemy.attributes.get('speed') > player.attributes.get('speed'):
            self.output(f"{enemy.name} 速度更快，先发制人！")
            self._process_npc_turns(combat_state)
    
    def _create_monster(self, name: str, level: int) -> Character:
        """创建怪物"""
        monster = Character(
            name=name,
            character_type=CharacterType.MONSTER
        )
        
        # 设置属性
        monster.attributes.cultivation_level = level
        monster.attributes.strength = 8 + level * 2
        monster.attributes.constitution = 10 + level * 2
        monster.attributes.agility = 6 + level
        
        # 重新计算衍生属性
        monster.attributes.calculate_derived_attributes()
        
        # 设置AI
        monster.ai_profile = 'aggressive'
        
        # 添加基础技能
        monster.learn_skill('basic_attack')
        
        return monster
    
    def _process_npc_turns(self, combat_state: CombatState) -> None:
        """处理NPC回合"""
        player = self.game_state.player
        
        for character in combat_state.participants.values():
            if character.id == player.id or not character.is_alive:
                continue
            
            # AI决策
            action = self.ai_controller.decide_action(character, combat_state)
            
            # 执行行动
            result = self.combat_system.execute_action(
                self.game_state.current_combat,
                action
            )
            
            # 显示结果
            self._show_combat_result(result, is_player=False)
            
            # 检查玩家是否死亡
            if not player.is_alive:
                self.output("")
                self.output("你被击败了！")
                self._game_over()
                break
    
    def _show_combat_result(self, result, is_player: bool = True) -> None:
        """显示战斗结果"""
        if not result.success:
            self.output(f"行动失败: {result.message}")
            return
        
        # 显示伤害
        for target_id, damage_info in result.damage_dealt.items():
            target = self.combat_system.get_combat(
                self.game_state.current_combat
            ).participants.get(target_id)
            
            if target:
                if damage_info.is_evaded:
                    self.output(f"{target.name} 闪避了攻击！")
                else:
                    damage_text = f"{damage_info.damage:.0f}"
                    if damage_info.is_critical:
                        damage_text = f"暴击！{damage_text}"
                    
                    self.output(f"对 {target.name} 造成了 {damage_text} 点伤害")
                    
                    # 显示目标状态
                    if target.is_alive:
                        health_percent = target.attributes.current_health / target.attributes.max_health
                        if health_percent < 0.3:
                            self.output(f"{target.name} 已经岌岌可危！")
                    else:
                        self.output(f"{target.name} 被击败了！")
        
        # 显示治疗
        for target_id, heal_amount in result.healing_done.items():
            target = self.combat_system.get_combat(
                self.game_state.current_combat
            ).participants.get(target_id)
            
            if target:
                self.output(f"{target.name} 恢复了 {heal_amount:.0f} 点生命")
        
        # 显示效果
        for effect in result.effects_applied:
            self.output(f"施加了效果: {effect.name}")
        
        self.output("")
    
    def _try_flee(self) -> bool:
        """尝试逃跑"""
        import random
        
        player = self.game_state.player
        combat_state = self.combat_system.get_combat(self.game_state.current_combat)
        
        # 基于速度计算逃跑成功率
        enemies = combat_state.get_enemies(player)
        if not enemies:
            return True
        
        avg_enemy_speed = sum(e.attributes.get('speed') for e in enemies) / len(enemies)
        player_speed = player.attributes.get('speed')
        
        flee_chance = min(0.9, max(0.1, player_speed / (player_speed + avg_enemy_speed)))
        
        if random.random() < flee_chance:
            self.output("你成功逃离了战斗！")
            self._end_combat(combat_state, fled=True)
            return True
        
        return False
    
    def _end_combat(self, combat_state: CombatState, fled: bool = False) -> None:
        """结束战斗"""
        if not fled:
            # 战斗胜利
            winner = combat_state.get_winning_team()
            if winner == "player_team":
                self.output("")
                self.output("=== 战斗胜利 ===")
                
                # 更新统计
                self.stats['enemies_defeated'] += 1
                self.stats['win_streak'] += 1
                
                # 检查成就
                if self.stats['enemies_defeated'] == 1:
                    self.achievement_system.check_achievement('first_battle', 1)
                self.achievement_system.check_achievement('warrior_10', self.stats['enemies_defeated'])
                self.achievement_system.check_achievement('warrior_50', self.stats['enemies_defeated'])
                self.achievement_system.check_achievement('win_streak_10', self.stats['win_streak'])
                
                # 检查是否无伤胜利
                player = self.game_state.player
                if player.attributes.current_health == player.attributes.max_health:
                    self.achievement_system.check_achievement('no_damage_win', 1)
                
                # 获得奖励
                item_system.add_item(player.id, 'spirit_stones', 10)
                item_system.add_item(player.id, 'monster_loot', 1)
                self.output("获得了10枚灵石和战利品！")
            else:
                self.output("")
                self.output("=== 战斗失败 ===")
                self.stats['win_streak'] = 0  # 重置连胜
        else:
            self.stats['win_streak'] = 0  # 逃跑也重置连胜
        
        # 退出战斗场景
        self.status_manager.exit_context()
        
        # 清理战斗状态
        self.combat_system.end_combat(self.game_state.current_combat)
        self.game_state.current_combat = None
        
        self.output("")
        self._show_location()
    
    def _save_game(self) -> None:
        """保存游戏"""
        try:
            # 创建存档目录
            save_dir = "saves"
            if not os.path.exists(save_dir):
                os.makedirs(save_dir)
            
            # 生成存档文件名
            timestamp = datetime.now().strftime("%Y%m%d_%H%M%S")
            filename = f"{save_dir}/save_{timestamp}.json"
            
            # 保存游戏状态
            save_data = {
                'version': '1.0.0',
                'timestamp': timestamp,
                'game_state': self.game_state.to_dict()
            }
            
            with open(filename, 'w', encoding='utf-8') as f:
                json.dump(save_data, f, ensure_ascii=False, indent=2)
            
            self.output(f"游戏已保存: {filename}")
            
        except Exception as e:
            self.output(f"保存失败: {e}")
            logger.error(f"保存游戏失败: {e}")
    
    def _quit_game(self) -> None:
        """退出游戏"""
        self.output("是否保存游戏？(y/n)")
        # TODO: 实现确认机制
        
        self.running = False
        self.output("感谢游戏，再见！")
    
    def _game_over(self) -> None:
        """游戏结束"""
        self.running = False
        self.output("")
        self.output("=== 游戏结束 ===")
        self.output("你的修仙之路到此为止...")
    
    def output(self, text: str) -> None:
        """
        输出文本
        
        Args:
            text: 要输出的文本
        """
        self.output_buffer.append(text)
    
    def get_output(self) -> List[str]:
        """
        获取并清空输出缓冲
        
        Returns:
            输出文本列表
        """
        output = self.output_buffer.copy()
        self.output_buffer.clear()
        return output
    
    def is_running(self) -> bool:
        """游戏是否在运行"""
        return self.running

    def run(self) -> Any:
        """运行游戏"""
        return self.main_loop()
    
    def _process_normal_command_v2(self, cmd_type: str, params: Dict[str, Any]) -> None:
        """处理非战斗状态的命令（新版）"""
        if cmd_type == 'status':
            self._show_status()
            
        elif cmd_type == 'inventory':
            self._show_inventory()
            
        elif cmd_type == 'skills':
            self._show_skills()
            
        elif cmd_type == 'map':
            self._show_map()
            
        elif cmd_type == 'cultivate':
            self._do_cultivate()
            
        elif cmd_type == 'attack':
            if params.get('target'):
                self._start_combat(params['target'])
            else:
                self.output("攻击谁？")
                
        elif cmd_type == 'explore':
            self._do_explore()
            
        elif cmd_type == 'move':
            if params.get('location'):
                self._do_move(params['location'])
            else:
                self.output("要去哪里？")
            
        elif cmd_type == 'talk':
            if params.get('target'):
                self._do_talk(params['target'])
            else:
                self.output("要和谁说话？")
            
        elif cmd_type == 'help':
            self._show_help()
            
        elif cmd_type == 'save':
            self._save_game()
            
        elif cmd_type == 'quit':
            self._quit_game()
            
        else:
            self.output("无法理解的命令。输入 '帮助' 查看可用命令。")
    
    def _process_combat_command_v2(self, cmd_type: str, params: Dict[str, Any]) -> None:
        """处理战斗状态的命令（新版）"""
        combat_state = self.combat_system.get_combat(self.game_state.current_combat)
        if not combat_state:
            return
        
        player = self.game_state.player
        
        # 构建战斗行动
        action = None
        
        if cmd_type == 'attack':
            # 普通攻击
            if params.get('target'):
                target = self._find_combat_target(combat_state, params['target'])
                if target:
                    action = CombatAction(
                        action_type=CombatActionType.ATTACK,
                        actor_id=player.id,
                        target_ids=[target.id]
                    )
                else:
                    self.output(f"找不到目标: {params['target']}")
            else:
                # 自动选择目标
                enemies = combat_state.get_enemies(player)
                if enemies:
                    action = CombatAction(
                        action_type=CombatActionType.ATTACK,
                        actor_id=player.id,
                        target_ids=[enemies[0].id]
                    )
                    
        elif cmd_type == 'use_skill':
            # 使用技能
            skill_name = params.get('skill', '')
            skill = self._find_skill_by_name(skill_name)
            
            if skill and player.has_skill(skill.id):
                target = None
                if params.get('target'):
                    target = self._find_combat_target(combat_state, params['target'])
                
                if skill.target_type.value == 'self':
                    target_ids = [player.id]
                elif skill.target_type.value == 'single_enemy' and target:
                    target_ids = [target.id]
                elif skill.target_type.value == 'all_enemies':
                    enemies = combat_state.get_enemies(player)
                    target_ids = [e.id for e in enemies[:skill.max_targets]]
                else:
                    target_ids = []
                
                if target_ids or skill.target_type.value in ['self', 'all_enemies']:
                    action = CombatAction(
                        action_type=CombatActionType.SKILL,
                        actor_id=player.id,
                        target_ids=target_ids,
                        skill=skill.id
                    )
                else:
                    self.output(f"无法确定技能目标")
            else:
                self.output(f"你还没有学会技能: {skill_name}")
                
        elif cmd_type == 'defend':
            # 防御
            action = CombatAction(
                action_type=CombatActionType.DEFEND,
                actor_id=player.id
            )
            
        elif cmd_type == 'flee':
            # 逃跑
            if self._try_flee():
                return
            else:
                self.output("逃跑失败！")
                action = CombatAction(
                    action_type=CombatActionType.WAIT,
                    actor_id=player.id
                )
        
        # 执行玩家行动
        if action:
            result = self.combat_system.execute_action(
                self.game_state.current_combat,
                action
            )
            
            # 显示结果
            self._show_combat_result(result)
            
            # NPC行动
            self._process_npc_turns(combat_state)
            
            # 检查战斗是否结束
            if combat_state.is_combat_over():
                self._end_combat(combat_state)
    
    def _show_help(self) -> None:
        """显示帮助（使用中国龙和优先级系统）"""
        self.output(get_dragon_for_scene('help'))
        self.output("")
        self.output(self.command_router.get_help_text())<|MERGE_RESOLUTION|>--- conflicted
+++ resolved
@@ -149,12 +149,10 @@
         self.immersive_event_system = ImmersiveEventSystem(self.output)
         
         # 游戏状态
-<<<<<<< HEAD
+
         self.game_state = GameState(game_mode=game_mode)
-=======
         self.game_state = GameState()
         self.game_state.game_mode = game_mode
->>>>>>> 76da9ef9
         self.game_mode = game_mode
         self.running = False
         
