--- conflicted
+++ resolved
@@ -38,15 +38,15 @@
     def get_spirit_stones(self, player_id: str) -> int:
         """获取玩家的灵石数量"""
         inventory = self.player_inventories.get(player_id, {})
-<<<<<<< HEAD
+
         # 兼容不同写法的灵石ID
         return inventory.get('spirit_stone', inventory.get('spirit_stones', 0))
     
-=======
+
         # 兼容早期存档中的 "spirit_stone" 字段
         return inventory.get('spirit_stones', 0) + inventory.get('spirit_stone', 0)
 
->>>>>>> b9515ed2
+
     def add_item(self, player_id: str, item_id: str, quantity: int = 1) -> bool:
         """添加物品到玩家背包"""
         item_id = self._resolve_item_id(item_id)
