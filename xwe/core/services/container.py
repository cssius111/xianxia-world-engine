--- conflicted
+++ resolved
@@ -154,13 +154,12 @@
             if param_name == 'self':
                 continue
                 
-<<<<<<< HEAD
             # 特殊处理：如果参数名是 'container' 或縮寫 'c'，注入容器本身
             if param_name in {'container', 'c'}:
-=======
+
             # 特殊处理：如果参数名是 'container' 或常见别名，则注入容器本身
             if param_name in ('container', 'c'):
->>>>>>> b9515ed2
+
                 kwargs[param_name] = self
                 continue
                 
