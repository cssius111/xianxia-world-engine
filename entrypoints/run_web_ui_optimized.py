import sys
from pathlib import Path


<<<<<<< HEAD
# 添加项目根目录到Python路径
project_root = Path(__file__).resolve().parent.parent
sys.path.insert(0, str(project_root))

from flask import Flask, render_template, request, jsonify, session
import json
import time
from datetime import datetime

# 导入游戏核心
from xwe.core.game_core_enhanced import create_enhanced_game
from xwe.core.cultivation_system import CultivationSystem
from xwe.features.narrative_system import NarrativeSystem
from xwe.features.ai_personalization import AIPersonalization
from xwe.features.community_system import CommunitySystem
from xwe.features.technical_ops import TechnicalOps
from api import register_api
from routes import lore, character, intel


templates_path = Path(__file__).resolve().parent.parent / 'templates_enhanced'
app = Flask(__name__, static_folder='static', template_folder=str(templates_path))
app.secret_key = 'xianxia_world_secret_key_2025'
register_api(app)

# 注册路由蓝图
app.register_blueprint(lore.bp)
app.register_blueprint(character.bp)
app.register_blueprint(intel.bp)

# 全局游戏实例管理
game_instances = {}

def get_game_instance(session_id):
    """获取或创建游戏实例"""
    if session_id not in game_instances:
        # 创建新游戏实例
        game_mode = os.getenv("GAME_MODE", "player")
        game = create_enhanced_game(game_mode=game_mode)
        
        # 初始化各系统
        # CultivationSystem 构造函数不接受游戏实例参数
        game.cultivation_system = CultivationSystem()
        game.narrative_system = NarrativeSystem()
        game.ai_personalization = AIPersonalization()
        game.community_system = CommunitySystem()
        game.technical_ops = TechnicalOps()
        
        
        # 创建玩家
        if not game.game_state.player:
            from xwe.core.character import Character
            # xwe.core.attributes 模块中并未定义 Attributes 类，实际类名为
            # CharacterAttributes。这里直接导入并使用该类。
            from xwe.core.attributes import CharacterAttributes
            
            # 使用平衡后的配置
            # 创建角色属性实例
            attrs = CharacterAttributes()
            attrs.realm_name = "聚气期"
            attrs.realm_level = 1
            attrs.level = 1
            attrs.cultivation_level = 0
            attrs.max_cultivation = 100
            
            # 使用平衡后的属性值
            attrs.current_health = 100
            attrs.max_health = 100
            attrs.current_mana = 50
            attrs.max_mana = 50
            attrs.current_stamina = 100
            attrs.max_stamina = 100
            attrs.attack_power = 10
            attrs.defense = 5
            
            from xwe.core.character import CharacterType
            player = Character(
                id="player",
                name="无名侠客",
                character_type=CharacterType.PLAYER,
                attributes=attrs
            )
            game.game_state.player = player
            game.game_state.current_location = "青云城"
            
            # 清空日志，准备新游戏
            game.game_state.logs = []
            
        game_instances[session_id] = {
            'game': game,
            'last_update': time.time(),
            'need_refresh': True
        }
    
    return game_instances[session_id]

def cleanup_old_instances():
    """清理超时的游戏实例"""
    current_time = time.time()
    timeout = 3600  # 1小时超时
    
    to_remove = []
    for session_id, instance in game_instances.items():
        if current_time - instance['last_update'] > timeout:
            to_remove.append(session_id)
    
    for session_id in to_remove:
        # 尝试保存游戏
        try:
            instance = game_instances[session_id]
            if hasattr(instance['game'], 'technical_ops'):
                instance['game'].technical_ops.save_game(instance['game'].game_state)
        except:
            pass
        
        del game_instances[session_id]

@app.route('/')
def index():
    """主页面 - 显示欢迎页面或游戏主界面"""
    # 清理旧实例
    cleanup_old_instances()
    
    # 确保会话ID
    if 'session_id' not in session:
        session['session_id'] = str(time.time())
        session['is_new_session'] = True
    else:
        session['is_new_session'] = False
    
    # 获取游戏实例
    instance = get_game_instance(session['session_id'])
    game = instance['game']
    
    # 准备渲染数据
    player = game.game_state.player
    
    # 传递是否是新会话的标志
    return render_template('game_main_v2.html', 
                         player=player,
                         location=game.game_state.current_location,
                         buffs=[],
                         special_status=[],
                         is_new_session=session.get('is_new_session', False))

@app.route('/command', methods=['POST'])
def process_command():
    """处理游戏命令"""
    data = request.get_json()
    command = data.get('command', '')
    
    if 'session_id' not in session:
        return jsonify({'error': '会话已过期，请刷新页面'})
    
    instance = get_game_instance(session['session_id'])
    game = instance['game']
    
    # 处理命令
    game.process_command(command)
    
    # 标记需要刷新
    instance['need_refresh'] = True
    instance['last_update'] = time.time()
    
    return jsonify({'success': True})

@app.route('/status')
def get_status():
    """获取游戏状态"""
    if 'session_id' not in session:
        return jsonify({'error': '会话已过期'})
    
    instance = get_game_instance(session['session_id'])
    game = instance['game']
    player = game.game_state.player
    
    # 准备状态数据
    status_data = {
        'player': None,
        'location': game.game_state.current_location,
        'location_name': game.game_state.current_location,
        'gold': 0
    }
    
    if player:
        status_data['player'] = {
            'name': player.name,
            'attributes': {
                'realm_name': player.attributes.realm_name,
                'realm_level': player.attributes.realm_level,
                'cultivation_level': player.attributes.cultivation_level,
                'max_cultivation': player.attributes.max_cultivation,
                'current_health': player.attributes.current_health,
                'max_health': player.attributes.max_health,
                'current_mana': player.attributes.current_mana,
                'max_mana': player.attributes.max_mana,
                'current_stamina': player.attributes.current_stamina,
                'max_stamina': player.attributes.max_stamina,
                'attack_power': player.attributes.attack_power,
                'defense': player.attributes.defense
            },
            'extra_data': getattr(player, 'extra_data', {})
        }
        
        # 获取金币数量
        if hasattr(player, 'inventory') and hasattr(player.inventory, 'gold'):
            status_data['gold'] = player.inventory.gold
    
    return jsonify(status_data)

@app.route('/log')
def get_log():
    """获取游戏日志"""
    if 'session_id' not in session:
        return jsonify({'logs': []})
    
    instance = get_game_instance(session['session_id'])
    game = instance['game']
    
    # 限制日志数量，避免传输过多数据
    logs = game.game_state.logs[-100:]  # 最多显示最近100条
    
    return jsonify({'logs': logs})

@app.route('/need_refresh')
def need_refresh():
    """检查是否需要刷新"""
    if 'session_id' not in session:
        return jsonify({'refresh': False})
    
    instance = get_game_instance(session['session_id'])
    need_refresh = instance.get('need_refresh', False)
    
    # 重置标记
    if need_refresh:
        instance['need_refresh'] = False
    
    return jsonify({'refresh': need_refresh})

@app.route('/save_game', methods=['POST'])
def save_game():
    """保存游戏"""
    if 'session_id' not in session:
        return jsonify({'success': False, 'error': '会话已过期'})
    
    instance = get_game_instance(session['session_id'])
    game = instance['game']
    
    try:
        if hasattr(game, 'technical_ops'):
            game.technical_ops.save_game(game.game_state)
        return jsonify({'success': True, 'message': '游戏已保存'})
    except Exception as e:
        return jsonify({'success': False, 'error': str(e)})

@app.route('/load_game', methods=['POST'])
def load_game():
    """加载游戏"""
    if 'session_id' not in session:
        return jsonify({'success': False, 'error': '会话已过期'})
    
    instance = get_game_instance(session['session_id'])
    game = instance['game']
    
    try:
        if hasattr(game, 'technical_ops'):
            loaded_state = game.technical_ops.load_game()
            if loaded_state:
                game.game_state = loaded_state
                instance['need_refresh'] = True
                return jsonify({'success': True, 'message': '游戏已加载'})
        return jsonify({'success': False, 'error': '没有找到存档'})
    except Exception as e:
        return jsonify({'success': False, 'error': str(e)})
=======
>>>>>>> 6303f1cc

    print("=== 修仙世界引擎 Web UI (优化版) ===")
    print("访问 http://localhost:5001 开始游戏")
    print("使用 Ctrl+C 停止服务器")
    print("=====================================")<|MERGE_RESOLUTION|>--- conflicted
+++ resolved
@@ -2,7 +2,7 @@
 from pathlib import Path
 
 
-<<<<<<< HEAD
+
 # 添加项目根目录到Python路径
 project_root = Path(__file__).resolve().parent.parent
 sys.path.insert(0, str(project_root))
@@ -159,6 +159,7 @@
     
     instance = get_game_instance(session['session_id'])
     game = instance['game']
+    
     
     # 处理命令
     game.process_command(command)
@@ -277,8 +278,6 @@
         return jsonify({'success': False, 'error': '没有找到存档'})
     except Exception as e:
         return jsonify({'success': False, 'error': str(e)})
-=======
->>>>>>> 6303f1cc
 
     print("=== 修仙世界引擎 Web UI (优化版) ===")
     print("访问 http://localhost:5001 开始游戏")
